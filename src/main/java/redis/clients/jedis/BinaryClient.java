package redis.clients.jedis;

import redis.clients.jedis.Protocol.Command;
import redis.clients.jedis.Protocol.Keyword;
import redis.clients.util.SafeEncoder;

import java.util.ArrayList;
import java.util.List;
import java.util.Map;
import java.util.Map.Entry;

import static redis.clients.jedis.Protocol.Command.*;
import static redis.clients.jedis.Protocol.Command.EXISTS;
import static redis.clients.jedis.Protocol.Command.PSUBSCRIBE;
import static redis.clients.jedis.Protocol.Command.PUNSUBSCRIBE;
import static redis.clients.jedis.Protocol.Command.SUBSCRIBE;
import static redis.clients.jedis.Protocol.Command.UNSUBSCRIBE;
import static redis.clients.jedis.Protocol.Keyword.*;
import static redis.clients.jedis.Protocol.toByteArray;

public class BinaryClient extends Connection {
    public enum LIST_POSITION {
	BEFORE, AFTER;
	public final byte[] raw;

	private LIST_POSITION() {
	    raw = SafeEncoder.encode(name());
	}
    }

    private boolean isInMulti;

    private String password;

    private long db;

    public boolean isInMulti() {
	return isInMulti;
    }

    public BinaryClient(final String host) {
	super(host);
    }

    public BinaryClient(final String host, final int port) {
	super(host, port);
    }

    private byte[][] joinParameters(byte[] first, byte[][] rest) {
	byte[][] result = new byte[rest.length + 1][];
	result[0] = first;
	for (int i = 0; i < rest.length; i++) {
	    result[i + 1] = rest[i];
	}
	return result;
    }

    public void setPassword(final String password) {
	this.password = password;
    }

    @Override
    public void connect() {
	if (!isConnected()) {
	    super.connect();
	    if (password != null) {
		auth(password);
		getStatusCodeReply();
	    }
	    if (db > 0) {
		select(Long.valueOf(db).intValue());
		getStatusCodeReply();
	    }
	}
    }

    public void ping() {
	sendCommand(Command.PING);
    }

    public void set(final byte[] key, final byte[] value) {
	sendCommand(Command.SET, key, value);
    }

    public void set(final byte[] key, final byte[] value, final byte[] nxxx, final byte[] expx, final long time) {
        sendCommand(Command.SET, key, value, nxxx, expx, toByteArray(time));
    }


    public void get(final byte[] key) {
	sendCommand(Command.GET, key);
    }

    public void quit() {
	db = 0;
	sendCommand(QUIT);
    }

    public void exists(final byte[] key) {
	sendCommand(EXISTS, key);
    }

    public void del(final byte[]... keys) {
	sendCommand(DEL, keys);
    }

    public void type(final byte[] key) {
	sendCommand(TYPE, key);
    }

    public void flushDB() {
	sendCommand(FLUSHDB);
    }

    public void keys(final byte[] pattern) {
	sendCommand(KEYS, pattern);
    }

    public void randomKey() {
	sendCommand(RANDOMKEY);
    }

    public void rename(final byte[] oldkey, final byte[] newkey) {
	sendCommand(RENAME, oldkey, newkey);
    }

    public void renamenx(final byte[] oldkey, final byte[] newkey) {
	sendCommand(RENAMENX, oldkey, newkey);
    }

    public void dbSize() {
	sendCommand(DBSIZE);
    }

    public void expire(final byte[] key, final int seconds) {
	sendCommand(EXPIRE, key, toByteArray(seconds));
    }

    public void expireAt(final byte[] key, final long unixTime) {
	sendCommand(EXPIREAT, key, toByteArray(unixTime));
    }

    public void ttl(final byte[] key) {
	sendCommand(TTL, key);
    }

    public void select(final int index) {
	db = index;
	sendCommand(SELECT, toByteArray(index));
    }

    public void move(final byte[] key, final int dbIndex) {
	sendCommand(MOVE, key, toByteArray(dbIndex));
    }

    public void flushAll() {
	sendCommand(FLUSHALL);
    }

    public void getSet(final byte[] key, final byte[] value) {
	sendCommand(GETSET, key, value);
    }

    public void mget(final byte[]... keys) {
	sendCommand(MGET, keys);
    }

    public void setnx(final byte[] key, final byte[] value) {
	sendCommand(SETNX, key, value);
    }

    public void setex(final byte[] key, final int seconds, final byte[] value) {
	sendCommand(SETEX, key, toByteArray(seconds), value);
    }

    public void mset(final byte[]... keysvalues) {
	sendCommand(MSET, keysvalues);
    }

    public void msetnx(final byte[]... keysvalues) {
	sendCommand(MSETNX, keysvalues);
    }

    public void decrBy(final byte[] key, final long integer) {
	sendCommand(DECRBY, key, toByteArray(integer));
    }

    public void decr(final byte[] key) {
	sendCommand(DECR, key);
    }

    public void incrBy(final byte[] key, final long integer) {
	sendCommand(INCRBY, key, toByteArray(integer));
    }

    public void incr(final byte[] key) {
	sendCommand(INCR, key);
    }

    public void append(final byte[] key, final byte[] value) {
	sendCommand(APPEND, key, value);
    }

    public void substr(final byte[] key, final int start, final int end) {
	sendCommand(SUBSTR, key, toByteArray(start), toByteArray(end));
    }

    public void hset(final byte[] key, final byte[] field, final byte[] value) {
	sendCommand(HSET, key, field, value);
    }

    public void hget(final byte[] key, final byte[] field) {
	sendCommand(HGET, key, field);
    }

    public void hsetnx(final byte[] key, final byte[] field, final byte[] value) {
	sendCommand(HSETNX, key, field, value);
    }

    public void hmset(final byte[] key, final Map<byte[], byte[]> hash) {
	final List<byte[]> params = new ArrayList<byte[]>();
	params.add(key);

	for (final Entry<byte[], byte[]> entry : hash.entrySet()) {
	    params.add(entry.getKey());
	    params.add(entry.getValue());
	}
	sendCommand(HMSET, params.toArray(new byte[params.size()][]));
    }

    public void hmget(final byte[] key, final byte[]... fields) {
	final byte[][] params = new byte[fields.length + 1][];
	params[0] = key;
	System.arraycopy(fields, 0, params, 1, fields.length);
	sendCommand(HMGET, params);
    }

    public void hincrBy(final byte[] key, final byte[] field, final long value) {
	sendCommand(HINCRBY, key, field, toByteArray(value));
    }

    public void hexists(final byte[] key, final byte[] field) {
	sendCommand(HEXISTS, key, field);
    }

    public void hdel(final byte[] key, final byte[]... fields) {
	sendCommand(HDEL, joinParameters(key, fields));
    }

    public void hlen(final byte[] key) {
	sendCommand(HLEN, key);
    }

    public void hkeys(final byte[] key) {
	sendCommand(HKEYS, key);
    }

    public void hvals(final byte[] key) {
	sendCommand(HVALS, key);
    }

    public void hgetAll(final byte[] key) {
	sendCommand(HGETALL, key);
    }

    public void rpush(final byte[] key, final byte[]... strings) {
	sendCommand(RPUSH, joinParameters(key, strings));
    }

    public void lpush(final byte[] key, final byte[]... strings) {
	sendCommand(LPUSH, joinParameters(key, strings));
    }

    public void llen(final byte[] key) {
	sendCommand(LLEN, key);
    }

    public void lrange(final byte[] key, final long start, final long end) {
	sendCommand(LRANGE, key, toByteArray(start), toByteArray(end));
    }

    public void ltrim(final byte[] key, final long start, final long end) {
	sendCommand(LTRIM, key, toByteArray(start), toByteArray(end));
    }

    public void lindex(final byte[] key, final long index) {
	sendCommand(LINDEX, key, toByteArray(index));
    }

    public void lset(final byte[] key, final long index, final byte[] value) {
	sendCommand(LSET, key, toByteArray(index), value);
    }

    public void lrem(final byte[] key, long count, final byte[] value) {
	sendCommand(LREM, key, toByteArray(count), value);
    }

    public void lpop(final byte[] key) {
	sendCommand(LPOP, key);
    }

    public void rpop(final byte[] key) {
	sendCommand(RPOP, key);
    }

    public void rpoplpush(final byte[] srckey, final byte[] dstkey) {
	sendCommand(RPOPLPUSH, srckey, dstkey);
    }

    public void sadd(final byte[] key, final byte[]... members) {
	sendCommand(SADD, joinParameters(key, members));
    }

    public void smembers(final byte[] key) {
	sendCommand(SMEMBERS, key);
    }

    public void srem(final byte[] key, final byte[]... members) {
	sendCommand(SREM, joinParameters(key, members));
    }

    public void spop(final byte[] key) {
	sendCommand(SPOP, key);
    }

    public void smove(final byte[] srckey, final byte[] dstkey,
	    final byte[] member) {
	sendCommand(SMOVE, srckey, dstkey, member);
    }

    public void scard(final byte[] key) {
	sendCommand(SCARD, key);
    }

    public void sismember(final byte[] key, final byte[] member) {
	sendCommand(SISMEMBER, key, member);
    }

    public void sinter(final byte[]... keys) {
	sendCommand(SINTER, keys);
    }

    public void sinterstore(final byte[] dstkey, final byte[]... keys) {
	final byte[][] params = new byte[keys.length + 1][];
	params[0] = dstkey;
	System.arraycopy(keys, 0, params, 1, keys.length);
	sendCommand(SINTERSTORE, params);
    }

    public void sunion(final byte[]... keys) {
	sendCommand(SUNION, keys);
    }

    public void sunionstore(final byte[] dstkey, final byte[]... keys) {
	byte[][] params = new byte[keys.length + 1][];
	params[0] = dstkey;
	System.arraycopy(keys, 0, params, 1, keys.length);
	sendCommand(SUNIONSTORE, params);
    }

    public void sdiff(final byte[]... keys) {
	sendCommand(SDIFF, keys);
    }

    public void sdiffstore(final byte[] dstkey, final byte[]... keys) {
	byte[][] params = new byte[keys.length + 1][];
	params[0] = dstkey;
	System.arraycopy(keys, 0, params, 1, keys.length);
	sendCommand(SDIFFSTORE, params);
    }

    public void srandmember(final byte[] key) {
	sendCommand(SRANDMEMBER, key);
    }

    public void zadd(final byte[] key, final double score, final byte[] member) {
	sendCommand(ZADD, key, toByteArray(score), member);
    }

    public void zaddBinary(final byte[] key, Map<Double, byte[]> scoreMembers) {
	ArrayList<byte[]> args = new ArrayList<byte[]>(
		scoreMembers.size() * 2 + 1);

	args.add(key);

	for (Map.Entry<Double, byte[]> entry : scoreMembers.entrySet()) {
	    args.add(toByteArray(entry.getKey()));
	    args.add(entry.getValue());
	}

	byte[][] argsArray = new byte[args.size()][];
	args.toArray(argsArray);

	sendCommand(ZADD, argsArray);
    }

    public void zrange(final byte[] key, final long start, final long end) {
	sendCommand(ZRANGE, key, toByteArray(start), toByteArray(end));
    }

    public void zrem(final byte[] key, final byte[]... members) {
	sendCommand(ZREM, joinParameters(key, members));
    }

    public void zincrby(final byte[] key, final double score,
	    final byte[] member) {
	sendCommand(ZINCRBY, key, toByteArray(score), member);
    }

    public void zrank(final byte[] key, final byte[] member) {
	sendCommand(ZRANK, key, member);
    }

    public void zrevrank(final byte[] key, final byte[] member) {
	sendCommand(ZREVRANK, key, member);
    }

    public void zrevrange(final byte[] key, final long start, final long end) {
	sendCommand(ZREVRANGE, key, toByteArray(start), toByteArray(end));
    }

    public void zrangeWithScores(final byte[] key, final long start,
	    final long end) {
	sendCommand(ZRANGE, key, toByteArray(start), toByteArray(end),
		WITHSCORES.raw);
    }

    public void zrevrangeWithScores(final byte[] key, final long start,
	    final long end) {
	sendCommand(ZREVRANGE, key, toByteArray(start), toByteArray(end),
		WITHSCORES.raw);
    }

    public void zcard(final byte[] key) {
	sendCommand(ZCARD, key);
    }

    public void zscore(final byte[] key, final byte[] member) {
	sendCommand(ZSCORE, key, member);
    }

    public void multi() {
	sendCommand(MULTI);
	isInMulti = true;
    }

    public void discard() {
	sendCommand(DISCARD);
	isInMulti = false;
    }

    public void exec() {
	sendCommand(EXEC);
	isInMulti = false;
    }

    public void watch(final byte[]... keys) {
	sendCommand(WATCH, keys);
    }

    public void unwatch() {
	sendCommand(UNWATCH);
    }

    public void sort(final byte[] key) {
	sendCommand(SORT, key);
    }

    public void sort(final byte[] key, final SortingParams sortingParameters) {
	final List<byte[]> args = new ArrayList<byte[]>();
	args.add(key);
	args.addAll(sortingParameters.getParams());
	sendCommand(SORT, args.toArray(new byte[args.size()][]));
    }

    public void blpop(final byte[][] args) {
	sendCommand(BLPOP, args);
    }
    
    public void blpop(final int timeout, final byte[]... keys) {
    	final List<byte[]> args = new ArrayList<byte[]>();
    	for (final byte[] arg : keys) {
    	    args.add(arg);
    	}
    	args.add(Protocol.toByteArray(timeout));
    	blpop(args.toArray(new byte[args.size()][]));
    }

    public void sort(final byte[] key, final SortingParams sortingParameters,
	    final byte[] dstkey) {
	final List<byte[]> args = new ArrayList<byte[]>();
	args.add(key);
	args.addAll(sortingParameters.getParams());
	args.add(STORE.raw);
	args.add(dstkey);
	sendCommand(SORT, args.toArray(new byte[args.size()][]));
    }

    public void sort(final byte[] key, final byte[] dstkey) {
	sendCommand(SORT, key, STORE.raw, dstkey);
    }

    public void brpop(final byte[][] args) {
	sendCommand(BRPOP, args);
    }
    
    public void brpop(final int timeout, final byte[]... keys) {
    	final List<byte[]> args = new ArrayList<byte[]>();
    	for (final byte[] arg : keys) {
    	    args.add(arg);
    	}
    	args.add(Protocol.toByteArray(timeout));
    	brpop(args.toArray(new byte[args.size()][]));
    }

    public void auth(final String password) {
	setPassword(password);
	sendCommand(AUTH, password);
    }

    public void subscribe(final byte[]... channels) {
	sendCommand(SUBSCRIBE, channels);
    }

    public void publish(final byte[] channel, final byte[] message) {
	sendCommand(PUBLISH, channel, message);
    }

    public void unsubscribe() {
	sendCommand(UNSUBSCRIBE);
    }

    public void unsubscribe(final byte[]... channels) {
	sendCommand(UNSUBSCRIBE, channels);
    }

    public void psubscribe(final byte[]... patterns) {
	sendCommand(PSUBSCRIBE, patterns);
    }

    public void punsubscribe() {
	sendCommand(PUNSUBSCRIBE);
    }

    public void punsubscribe(final byte[]... patterns) {
        sendCommand(PUNSUBSCRIBE, patterns);
    }

    public void zcount(final byte[] key, final double min, final double max) {

        byte byteArrayMin[] = (min == Double.NEGATIVE_INFINITY) ? "-inf".getBytes() : toByteArray(min);
        byte byteArrayMax[] = (max == Double.POSITIVE_INFINITY) ? "+inf".getBytes() : toByteArray(max);

        sendCommand(ZCOUNT, key, byteArrayMin, byteArrayMax);
    }

    public void zcount(final byte[] key, final byte min[], final byte max[]) {
        sendCommand(ZCOUNT, key, min, max);
    }

    public void zcount(final byte[] key, final String min, final String max) {
        sendCommand(ZCOUNT, key, min.getBytes(), max.getBytes());
    }

    public void zrangeByScore(final byte[] key, final double min,
            final double max) {

        byte byteArrayMin[] = (min == Double.NEGATIVE_INFINITY) ? "-inf".getBytes() : toByteArray(min);
        byte byteArrayMax[] = (max == Double.POSITIVE_INFINITY) ? "+inf".getBytes() : toByteArray(max);

        sendCommand(ZRANGEBYSCORE, key, byteArrayMin, byteArrayMax);
    }

    public void zrangeByScore(final byte[] key, final byte[] min,
	    final byte[] max) {
	sendCommand(ZRANGEBYSCORE, key, min, max);
    }

    public void zrangeByScore(final byte[] key, final String min,
            final String max) {
        sendCommand(ZRANGEBYSCORE, key, min.getBytes(), max.getBytes());
    }

    public void zrevrangeByScore(final byte[] key, final double max,
            final double min) {

        byte byteArrayMin[] = (min == Double.NEGATIVE_INFINITY) ? "-inf".getBytes() : toByteArray(min);
        byte byteArrayMax[] = (max == Double.POSITIVE_INFINITY) ? "+inf".getBytes() : toByteArray(max);

        sendCommand(ZREVRANGEBYSCORE, key, byteArrayMax, byteArrayMin);
    }

    public void zrevrangeByScore(final byte[] key, final byte[] max,
	    final byte[] min) {
	sendCommand(ZREVRANGEBYSCORE, key, max, min);
    }

    public void zrevrangeByScore(final byte[] key, final String max,
            final String min) {
        sendCommand(ZREVRANGEBYSCORE, key, max.getBytes(), min.getBytes());
    }

    public void zrangeByScore(final byte[] key, final double min,
            final double max, final int offset, int count) {

        byte byteArrayMin[] = (min == Double.NEGATIVE_INFINITY) ? "-inf".getBytes() : toByteArray(min);
        byte byteArrayMax[] = (max == Double.POSITIVE_INFINITY) ? "+inf".getBytes() : toByteArray(max);

        sendCommand(ZRANGEBYSCORE, key, byteArrayMin, byteArrayMax,
                LIMIT.raw, toByteArray(offset), toByteArray(count));
    }
    
    public void zrangeByScore(final byte[] key, final String min,
            final String max, final int offset, int count) {

        sendCommand(ZRANGEBYSCORE, key, min.getBytes(), max.getBytes(),
                LIMIT.raw, toByteArray(offset), toByteArray(count));
    }

    public void zrevrangeByScore(final byte[] key, final double max,
            final double min, final int offset, int count) {

        byte byteArrayMin[] = (min == Double.NEGATIVE_INFINITY) ? "-inf".getBytes() : toByteArray(min);
        byte byteArrayMax[] = (max == Double.POSITIVE_INFINITY) ? "+inf".getBytes() : toByteArray(max);

        sendCommand(ZREVRANGEBYSCORE, key, byteArrayMax, byteArrayMin,
                LIMIT.raw, toByteArray(offset), toByteArray(count));
    }  

    public void zrevrangeByScore(final byte[] key, final String max,
            final String min, final int offset, int count) {

        sendCommand(ZREVRANGEBYSCORE, key, max.getBytes(), min.getBytes(),
                LIMIT.raw, toByteArray(offset), toByteArray(count));
    }

    public void zrangeByScoreWithScores(final byte[] key, final double min,
            final double max) {

        byte byteArrayMin[] = (min == Double.NEGATIVE_INFINITY) ? "-inf".getBytes() : toByteArray(min);
        byte byteArrayMax[] = (max == Double.POSITIVE_INFINITY) ? "+inf".getBytes() : toByteArray(max);

        sendCommand(ZRANGEBYSCORE, key, byteArrayMin, byteArrayMax,
                WITHSCORES.raw);
    }

    public void zrangeByScoreWithScores(final byte[] key, final String min,
            final String max) {

        sendCommand(ZRANGEBYSCORE, key, min.getBytes(), max.getBytes(),
                WITHSCORES.raw);
    }

    public void zrevrangeByScoreWithScores(final byte[] key, final double max,
            final double min) {

        byte byteArrayMin[] = (min == Double.NEGATIVE_INFINITY) ? "-inf".getBytes() : toByteArray(min);
        byte byteArrayMax[] = (max == Double.POSITIVE_INFINITY) ? "+inf".getBytes() : toByteArray(max);

        sendCommand(ZREVRANGEBYSCORE, key, byteArrayMax, byteArrayMin,
                WITHSCORES.raw);
    }

    public void zrevrangeByScoreWithScores(final byte[] key, final String max,
            final String min) {
        sendCommand(ZREVRANGEBYSCORE, key, max.getBytes(), min.getBytes(),
                WITHSCORES.raw);
    }

    public void zrangeByScoreWithScores(final byte[] key, final double min,
            final double max, final int offset, final int count) {

        byte byteArrayMin[] = (min == Double.NEGATIVE_INFINITY) ? "-inf".getBytes() : toByteArray(min);
        byte byteArrayMax[] = (max == Double.POSITIVE_INFINITY) ? "+inf".getBytes() : toByteArray(max);

        sendCommand(ZRANGEBYSCORE, key, byteArrayMin, byteArrayMax,
                LIMIT.raw, toByteArray(offset), toByteArray(count),
                WITHSCORES.raw);
    }

    public void zrangeByScoreWithScores(final byte[] key, final String min,
            final String max, final int offset, final int count) {
        sendCommand(ZRANGEBYSCORE, key, min.getBytes(), max.getBytes(),
                LIMIT.raw, toByteArray(offset), toByteArray(count),
                WITHSCORES.raw);
    }

    public void zrevrangeByScoreWithScores(final byte[] key, final double max,
            final double min, final int offset, final int count) {

        byte byteArrayMin[] = (min == Double.NEGATIVE_INFINITY) ? "-inf".getBytes() : toByteArray(min);
        byte byteArrayMax[] = (max == Double.POSITIVE_INFINITY) ? "+inf".getBytes() : toByteArray(max);

        sendCommand(ZREVRANGEBYSCORE, key, byteArrayMax, byteArrayMin,
                LIMIT.raw, toByteArray(offset), toByteArray(count),
                WITHSCORES.raw);
    }

    public void zrevrangeByScoreWithScores(final byte[] key, final String max,
            final String min, final int offset, final int count) {

        sendCommand(ZREVRANGEBYSCORE, key, max.getBytes(), min.getBytes(),
                LIMIT.raw, toByteArray(offset), toByteArray(count),
                WITHSCORES.raw);
    }
    
    public void zrangeByScore(final byte[] key, final byte[] min,
	    final byte[] max, final int offset, int count) {
	sendCommand(ZRANGEBYSCORE, key, min, max, LIMIT.raw,
		toByteArray(offset), toByteArray(count));
    }

    public void zrevrangeByScore(final byte[] key, final byte[] max,
	    final byte[] min, final int offset, int count) {
	sendCommand(ZREVRANGEBYSCORE, key, max, min, LIMIT.raw,
		toByteArray(offset), toByteArray(count));
    }

    public void zrangeByScoreWithScores(final byte[] key, final byte[] min,
	    final byte[] max) {
	sendCommand(ZRANGEBYSCORE, key, min, max, WITHSCORES.raw);
    }

    public void zrevrangeByScoreWithScores(final byte[] key, final byte[] max,
	    final byte[] min) {
	sendCommand(ZREVRANGEBYSCORE, key, max, min, WITHSCORES.raw);
    }

    public void zrangeByScoreWithScores(final byte[] key, final byte[] min,
	    final byte[] max, final int offset, final int count) {
	sendCommand(ZRANGEBYSCORE, key, min, max, LIMIT.raw,
		toByteArray(offset), toByteArray(count), WITHSCORES.raw);
    }

    public void zrevrangeByScoreWithScores(final byte[] key, final byte[] max,
	    final byte[] min, final int offset, final int count) {
	sendCommand(ZREVRANGEBYSCORE, key, max, min, LIMIT.raw,
		toByteArray(offset), toByteArray(count), WITHSCORES.raw);
    }

    public void zremrangeByRank(final byte[] key, final long start,
	    final long end) {
	sendCommand(ZREMRANGEBYRANK, key, toByteArray(start), toByteArray(end));
    }

    public void zremrangeByScore(final byte[] key, final byte[] start,
	    final byte[] end) {
	sendCommand(ZREMRANGEBYSCORE, key, start, end);
    }   

    public void zremrangeByScore(final byte[] key, final String start,
            final String end) {
        sendCommand(ZREMRANGEBYSCORE, key, start.getBytes(), end.getBytes());
    }

    public void zunionstore(final byte[] dstkey, final byte[]... sets) {
	final byte[][] params = new byte[sets.length + 2][];
	params[0] = dstkey;
	params[1] = toByteArray(sets.length);
	System.arraycopy(sets, 0, params, 2, sets.length);
	sendCommand(ZUNIONSTORE, params);
    }

    public void zunionstore(final byte[] dstkey, final ZParams params,
	    final byte[]... sets) {
	final List<byte[]> args = new ArrayList<byte[]>();
	args.add(dstkey);
	args.add(Protocol.toByteArray(sets.length));
	for (final byte[] set : sets) {
	    args.add(set);
	}
	args.addAll(params.getParams());
	sendCommand(ZUNIONSTORE, args.toArray(new byte[args.size()][]));
    }

    public void zinterstore(final byte[] dstkey, final byte[]... sets) {
	final byte[][] params = new byte[sets.length + 2][];
	params[0] = dstkey;
	params[1] = Protocol.toByteArray(sets.length);
	System.arraycopy(sets, 0, params, 2, sets.length);
	sendCommand(ZINTERSTORE, params);
    }

    public void zinterstore(final byte[] dstkey, final ZParams params,
	    final byte[]... sets) {
	final List<byte[]> args = new ArrayList<byte[]>();
	args.add(dstkey);
	args.add(Protocol.toByteArray(sets.length));
	for (final byte[] set : sets) {
	    args.add(set);
	}
	args.addAll(params.getParams());
	sendCommand(ZINTERSTORE, args.toArray(new byte[args.size()][]));
    }

    public void save() {
	sendCommand(SAVE);
    }

    public void bgsave() {
	sendCommand(BGSAVE);
    }

    public void bgrewriteaof() {
	sendCommand(BGREWRITEAOF);
    }

    public void lastsave() {
	sendCommand(LASTSAVE);
    }

    public void shutdown() {
	sendCommand(SHUTDOWN);
    }

    public void info() {
	sendCommand(INFO);
    }
    
    public void info(final String section) {
	sendCommand(INFO, section);
    }

    public void monitor() {
	sendCommand(MONITOR);
    }

    public void slaveof(final String host, final int port) {
	sendCommand(SLAVEOF, host, String.valueOf(port));
    }

    public void slaveofNoOne() {
	sendCommand(SLAVEOF, NO.raw, ONE.raw);
    }

    public void configGet(final byte[] pattern) {
	sendCommand(CONFIG, Keyword.GET.raw, pattern);
    }

    public void configSet(final byte[] parameter, final byte[] value) {
	sendCommand(CONFIG, Keyword.SET.raw, parameter, value);
    }

    public void strlen(final byte[] key) {
	sendCommand(STRLEN, key);
    }

    public void sync() {
	sendCommand(SYNC);
    }

    public void lpushx(final byte[] key, final byte[]... string) {
	sendCommand(LPUSHX, joinParameters(key, string));
    }

    public void persist(final byte[] key) {
	sendCommand(PERSIST, key);
    }

    public void rpushx(final byte[] key, final byte[]... string) {
	sendCommand(RPUSHX, joinParameters(key, string));
    }

    public void echo(final byte[] string) {
	sendCommand(ECHO, string);
    }

    public void linsert(final byte[] key, final LIST_POSITION where,
	    final byte[] pivot, final byte[] value) {
	sendCommand(LINSERT, key, where.raw, pivot, value);
    }

    public void debug(final DebugParams params) {
	sendCommand(DEBUG, params.getCommand());
    }

    public void brpoplpush(final byte[] source, final byte[] destination,
	    final int timeout) {
	sendCommand(BRPOPLPUSH, source, destination, toByteArray(timeout));
    }

    public void configResetStat() {
	sendCommand(CONFIG, Keyword.RESETSTAT.name());
    }

    public void setbit(byte[] key, long offset, byte[] value) {
	sendCommand(SETBIT, key, toByteArray(offset), value);
    }

    public void setbit(byte[] key, long offset, boolean value) {
    sendCommand(SETBIT, key, toByteArray(offset), toByteArray(value));
    }

    public void getbit(byte[] key, long offset) {
	sendCommand(GETBIT, key, toByteArray(offset));
    }

    public void setrange(byte[] key, long offset, byte[] value) {
	sendCommand(SETRANGE, key, toByteArray(offset), value);
    }

    public void getrange(byte[] key, long startOffset, long endOffset) {
	sendCommand(GETRANGE, key, toByteArray(startOffset),
		toByteArray(endOffset));
    }

    public Long getDB() {
	return db;
    }

    public void disconnect() {
	db = 0;
	super.disconnect();
    }

    private void sendEvalCommand(Command command, byte[] script,
	    byte[] keyCount, byte[][] params) {

	final byte[][] allArgs = new byte[params.length + 2][];

	allArgs[0] = script;
	allArgs[1] = keyCount;

	for (int i = 0; i < params.length; i++)
	    allArgs[i + 2] = params[i];

	sendCommand(command, allArgs);
    }

    public void eval(byte[] script, byte[] keyCount, byte[][] params) {
	sendEvalCommand(EVAL, script, keyCount, params);
    }

    public void eval(byte[] script, int keyCount, byte[]... params) {
    	eval(script, toByteArray(keyCount), params);
    }

    public void evalsha(byte[] sha1, byte[] keyCount, byte[]... params) {
	sendEvalCommand(EVALSHA, sha1, keyCount, params);
    }

    public void evalsha(byte[] sha1, int keyCount, byte[]... params) {
    sendEvalCommand(EVALSHA, sha1, toByteArray(keyCount), params);
    }

    public void scriptFlush() {
	sendCommand(SCRIPT, Keyword.FLUSH.raw);
    }

    public void scriptExists(byte[]... sha1) {
	byte[][] args = new byte[sha1.length + 1][];
	args[0] = Keyword.EXISTS.raw;
	for (int i = 0; i < sha1.length; i++)
	    args[i + 1] = sha1[i];

	sendCommand(SCRIPT, args);
    }

    public void scriptLoad(byte[] script) {
	sendCommand(SCRIPT, Keyword.LOAD.raw, script);
    }

    public void scriptKill() {
	sendCommand(SCRIPT, Keyword.KILL.raw);
    }

    public void slowlogGet() {
	sendCommand(SLOWLOG, Keyword.GET.raw);
    }

    public void slowlogGet(long entries) {
	sendCommand(SLOWLOG, Keyword.GET.raw, toByteArray(entries));
    }

    public void slowlogReset() {
	sendCommand(SLOWLOG, RESET.raw);
    }

    public void slowlogLen() {
	sendCommand(SLOWLOG, LEN.raw);
    }

    public void objectRefcount(byte[] key) {
	sendCommand(OBJECT, REFCOUNT.raw, key);
    }

    public void objectIdletime(byte[] key) {
	sendCommand(OBJECT, IDLETIME.raw, key);
    }

    public void objectEncoding(byte[] key) {
	sendCommand(OBJECT, ENCODING.raw, key);
    }

    public void bitcount(byte[] key) {
        sendCommand(BITCOUNT, key);
    }

    public void bitcount(byte[] key, long start, long end) {
        sendCommand(BITCOUNT, key, toByteArray(start), toByteArray(end));
    }

    public void bitop(BitOP op, byte[] destKey, byte[]... srcKeys) {
        Keyword kw = Keyword.AND;
        int len = srcKeys.length;
        switch (op) {
            case AND:
                kw = Keyword.AND;
                break;
            case OR:
                kw = Keyword.OR;
                break;
            case XOR:
                kw = Keyword.XOR;
                break;
            case NOT:
                kw = Keyword.NOT;
                len = Math.min(1, len);
                break;
        }

        byte[][] bargs = new byte[len + 2][];
        bargs[0] = kw.raw;
        bargs[1] = destKey;
        for (int i = 0; i < len; ++i) {
            bargs[i + 2] = srcKeys[i];
        }

        sendCommand(BITOP, bargs);
    }

    public void sentinel(final byte[]... args) {
    	sendCommand(SENTINEL, args);
    }
    
    public void dump(final byte[] key) {
    	sendCommand(DUMP, key);
    }
    
    public void restore(final byte[] key, final int ttl, final byte[] serializedValue) {
    	sendCommand(RESTORE, key, toByteArray(ttl), serializedValue);
    }
    
    public void pexpire(final byte[] key, final int milliseconds) {
    	sendCommand(PEXPIRE, key, toByteArray(milliseconds));
    }
    
    public void pexpireAt(final byte[] key, final long millisecondsTimestamp) {
    	sendCommand(PEXPIREAT, key, toByteArray(millisecondsTimestamp));	
    }
    
    public void pttl(final byte[] key) {
    	sendCommand(PTTL, key);
    }
    
    public void incrByFloat(final byte[] key, final double increment) {
    	sendCommand(INCRBYFLOAT, key, toByteArray(increment));
    }
    
    public void psetex(final byte[] key, final int milliseconds, final byte[] value) {
    	sendCommand(PSETEX, key, toByteArray(milliseconds), value);
    }
    
    public void set(final byte[] key, final byte[] value, final byte[] nxxx) {
        sendCommand(Command.SET, key, value, nxxx);
    }
    
    public void set(final byte[] key, final byte[] value, final byte[] nxxx, final byte[] expx, final int time) {
        sendCommand(Command.SET, key, value, nxxx, expx, toByteArray(time));
    }
    
    public void srandmember(final byte[] key, final int count) {
    	sendCommand(SRANDMEMBER, key, toByteArray(count));
    }
    
    public void clientKill(final byte[] client) {
    	sendCommand(CLIENT, Keyword.KILL.raw, client);
    }
    
    public void clientGetname() {
    	sendCommand(CLIENT, Keyword.GETNAME.raw);
    }
    
    public void clientList() {
    	sendCommand(CLIENT, Keyword.LIST.raw);
    }
    
    public void clientSetname(final byte[] name) {
    	sendCommand(CLIENT, Keyword.SETNAME.raw, name);
    }
    
    public void time() {
    	sendCommand(TIME);
    }
    
    public void migrate(final byte[] host, final int port, final byte[] key, final int destinationDb, final int timeout) {
    	sendCommand(MIGRATE, host, toByteArray(port), key, toByteArray(destinationDb), toByteArray(timeout));
    }
    
    public void hincrByFloat(final byte[] key, final byte[] field, double increment) {
    	sendCommand(HINCRBYFLOAT, key, field, toByteArray(increment));
    }
    
<<<<<<< HEAD
    public void scan(int cursor, final ScanParams params) {
	final List<byte[]> args = new ArrayList<byte[]>();
	args.add(toByteArray(cursor));
	args.addAll(params.getParams());
	sendCommand(SCAN, args.toArray(new byte[args.size()][]));
    }
    
    public void hscan(final byte[] key, int cursor, final ScanParams params) {
 	final List<byte[]> args = new ArrayList<byte[]>();
 	args.add(key);
 	args.add(toByteArray(cursor));
 	args.addAll(params.getParams());
 	sendCommand(HSCAN, args.toArray(new byte[args.size()][]));
    }
    
    public void sscan(final byte[] key, int cursor, final ScanParams params) {
 	final List<byte[]> args = new ArrayList<byte[]>();
 	args.add(key);
 	args.add(toByteArray(cursor));
 	args.addAll(params.getParams());
 	sendCommand(SSCAN, args.toArray(new byte[args.size()][]));
    }
    
    public void zscan(final byte[] key, int cursor, final ScanParams params) {
 	final List<byte[]> args = new ArrayList<byte[]>();
 	args.add(key);
 	args.add(toByteArray(cursor));
 	args.addAll(params.getParams());
 	sendCommand(ZSCAN, args.toArray(new byte[args.size()][]));
    }
    
    public void waitReplicas(int replicas, long timeout) {
	sendCommand(WAIT, toByteArray(replicas), toByteArray(timeout));
    }
=======
    public void cluster(final byte[]... args) {
    	sendCommand(CLUSTER, args);
    }
    public void asking() {
    	sendCommand(Command.ASKING);
    }

>>>>>>> 6c8d7a50
}<|MERGE_RESOLUTION|>--- conflicted
+++ resolved
@@ -1101,7 +1101,6 @@
     	sendCommand(HINCRBYFLOAT, key, field, toByteArray(increment));
     }
     
-<<<<<<< HEAD
     public void scan(int cursor, final ScanParams params) {
 	final List<byte[]> args = new ArrayList<byte[]>();
 	args.add(toByteArray(cursor));
@@ -1136,13 +1135,11 @@
     public void waitReplicas(int replicas, long timeout) {
 	sendCommand(WAIT, toByteArray(replicas), toByteArray(timeout));
     }
-=======
+
     public void cluster(final byte[]... args) {
     	sendCommand(CLUSTER, args);
     }
     public void asking() {
     	sendCommand(Command.ASKING);
     }
-
->>>>>>> 6c8d7a50
 }
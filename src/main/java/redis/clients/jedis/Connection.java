package redis.clients.jedis;

import static redis.clients.jedis.util.SafeEncoder.encode;

import java.io.Closeable;
import java.io.IOException;
import java.net.Socket;
import java.net.SocketAddress;
import java.net.SocketException;
import java.nio.ByteBuffer;
import java.nio.CharBuffer;
import java.util.ArrayList;
import java.util.Arrays;
import java.util.List;
import java.util.function.Supplier;

import redis.clients.jedis.Protocol.Command;
import redis.clients.jedis.Protocol.Keyword;
import redis.clients.jedis.annots.Experimental;
import redis.clients.jedis.args.ClientAttributeOption;
import redis.clients.jedis.args.Rawable;
import redis.clients.jedis.commands.ProtocolCommand;
import redis.clients.jedis.exceptions.JedisConnectionException;
import redis.clients.jedis.exceptions.JedisDataException;
import redis.clients.jedis.exceptions.JedisException;
import redis.clients.jedis.exceptions.JedisValidationException;
import redis.clients.jedis.util.IOUtils;
import redis.clients.jedis.util.RedisInputStream;
import redis.clients.jedis.util.RedisOutputStream;

public class Connection implements Closeable {

  private ConnectionPool memberOf;
  protected RedisProtocol protocol;
  private final JedisSocketFactory socketFactory;
  private Socket socket;
  private RedisOutputStream outputStream;
  private RedisInputStream inputStream;
  private int soTimeout = 0;
  private int infiniteSoTimeout = 0;
  private boolean broken = false;
  private boolean strValActive;
  private String strVal;

  public Connection() {
    this(Protocol.DEFAULT_HOST, Protocol.DEFAULT_PORT);
  }

  public Connection(final String host, final int port) {
    this(new HostAndPort(host, port));
  }

  public Connection(final HostAndPort hostAndPort) {
    this(new DefaultJedisSocketFactory(hostAndPort));
  }

  public Connection(final HostAndPort hostAndPort, final JedisClientConfig clientConfig) {
    this(new DefaultJedisSocketFactory(hostAndPort, clientConfig), clientConfig);
  }

  public Connection(final JedisSocketFactory socketFactory) {
    this.socketFactory = socketFactory;
  }

  public Connection(final JedisSocketFactory socketFactory, JedisClientConfig clientConfig) {
    this.socketFactory = socketFactory;
    this.soTimeout = clientConfig.getSocketTimeoutMillis();
    this.infiniteSoTimeout = clientConfig.getBlockingSocketTimeoutMillis();
    initializeFromClientConfig(clientConfig);
  }

  @Override
  public String toString() {
    return getClass().getSimpleName() + "{" + socketFactory + "}";
  }

  @Experimental
  public String toIdentityString() {
    if (strValActive == broken && strVal != null) {
      return strVal;
    }

    String className = getClass().getSimpleName();
    int id = hashCode();

    if (socket == null) {
      return String.format("%s{id: 0x%X}", className, id);
    }

    SocketAddress remoteAddr = socket.getRemoteSocketAddress();
    SocketAddress localAddr = socket.getLocalSocketAddress();
    if (remoteAddr != null) {
<<<<<<< HEAD
      StringBuilder buf = new StringBuilder(101)
          .append("[")
          .append(classInfo)
          .append(", id: 0x")
          .append(id)
          .append(", L:")
          .append(localAddr)
          .append(broken ? " ! " : " - ")
          .append("R:")
          .append(remoteAddr)
          .append(']');
      strVal = buf.toString();
=======
      strVal = String.format("%s{id: 0x%X, L:%s %c R:%s}", className, id,
          localAddr, (broken ? '!' : '-'), remoteAddr);
>>>>>>> ac2a4e0e
    } else if (localAddr != null) {
      strVal = String.format("%s{id: 0x%X, L:%s}", className, id, localAddr);
    } else {
      strVal = String.format("%s{id: 0x%X}", className, id);
    }

    strValActive = broken;
    return strVal;
  }

  public final RedisProtocol getRedisProtocol() {
    return protocol;
  }

  public final void setHandlingPool(final ConnectionPool pool) {
    this.memberOf = pool;
  }

  final HostAndPort getHostAndPort() {
    return ((DefaultJedisSocketFactory) socketFactory).getHostAndPort();
  }

  public int getSoTimeout() {
    return soTimeout;
  }

  public void setSoTimeout(int soTimeout) {
    this.soTimeout = soTimeout;
    if (this.socket != null) {
      try {
        this.socket.setSoTimeout(soTimeout);
      } catch (SocketException ex) {
        setBroken();
        throw new JedisConnectionException(ex);
      }
    }
  }

  public void setTimeoutInfinite() {
    try {
      if (!isConnected()) {
        connect();
      }
      socket.setSoTimeout(infiniteSoTimeout);
    } catch (SocketException ex) {
      setBroken();
      throw new JedisConnectionException(ex);
    }
  }

  public void rollbackTimeout() {
    try {
      socket.setSoTimeout(this.soTimeout);
    } catch (SocketException ex) {
      setBroken();
      throw new JedisConnectionException(ex);
    }
  }

  public Object executeCommand(final ProtocolCommand cmd) {
    return executeCommand(new CommandArguments(cmd));
  }

  public Object executeCommand(final CommandArguments args) {
    sendCommand(args);
    return getOne();
  }

  public <T> T executeCommand(final CommandObject<T> commandObject) {
    final CommandArguments args = commandObject.getArguments();
    sendCommand(args);
    if (!args.isBlocking()) {
      return commandObject.getBuilder().build(getOne());
    } else {
      try {
        setTimeoutInfinite();
        return commandObject.getBuilder().build(getOne());
      } finally {
        rollbackTimeout();
      }
    }
  }

  public void sendCommand(final ProtocolCommand cmd) {
    sendCommand(new CommandArguments(cmd));
  }

  public void sendCommand(final ProtocolCommand cmd, Rawable keyword) {
    sendCommand(new CommandArguments(cmd).add(keyword));
  }

  public void sendCommand(final ProtocolCommand cmd, final String... args) {
    sendCommand(new CommandArguments(cmd).addObjects((Object[]) args));
  }

  public void sendCommand(final ProtocolCommand cmd, final byte[]... args) {
    sendCommand(new CommandArguments(cmd).addObjects((Object[]) args));
  }

  public void sendCommand(final CommandArguments args) {
    try {
      connect();
      Protocol.sendCommand(outputStream, args);
    } catch (JedisConnectionException ex) {
      /*
       * When client send request which formed by invalid protocol, Redis send back error message
       * before close connection. We try to read it to provide reason of failure.
       */
      try {
        String errorMessage = Protocol.readErrorLineIfPossible(inputStream);
        if (errorMessage != null && errorMessage.length() > 0) {
          ex = new JedisConnectionException(errorMessage, ex.getCause());
        }
      } catch (Exception e) {
        /*
         * Catch any IOException or JedisConnectionException occurred from InputStream#read and just
         * ignore. This approach is safe because reading error message is optional and connection
         * will eventually be closed.
         */
      }
      // Any other exceptions related to connection?
      setBroken();
      throw ex;
    }
  }

  public void connect() throws JedisConnectionException {
    if (!isConnected()) {
      try {
        socket = socketFactory.createSocket();
        soTimeout = socket.getSoTimeout(); //?

        outputStream = new RedisOutputStream(socket.getOutputStream());
        inputStream = new RedisInputStream(socket.getInputStream());

        broken = false; // unset broken status when connection is (re)initialized

      } catch (JedisConnectionException jce) {

        setBroken();
        throw jce;

      } catch (IOException ioe) {

        setBroken();
        throw new JedisConnectionException("Failed to create input/output stream", ioe);

      } finally {

        if (broken) {
          IOUtils.closeQuietly(socket);
        }
      }
    }
  }

  @Override
  public void close() {
    if (this.memberOf != null) {
      ConnectionPool pool = this.memberOf;
      this.memberOf = null;
      if (isBroken()) {
        pool.returnBrokenResource(this);
      } else {
        pool.returnResource(this);
      }
    } else {
      disconnect();
    }
  }

  /**
   * Close the socket and disconnect the server.
   */
  public void disconnect() {
    if (isConnected()) {
      try {
        outputStream.flush();
        socket.close();
      } catch (IOException ex) {
        throw new JedisConnectionException(ex);
      } finally {
        IOUtils.closeQuietly(socket);
        setBroken();
      }
    }
  }

  public boolean isConnected() {
    return socket != null && socket.isBound() && !socket.isClosed() && socket.isConnected()
        && !socket.isInputShutdown() && !socket.isOutputShutdown();
  }

  public boolean isBroken() {
    return broken;
  }

  public void setBroken() {
    broken = true;
  }

  public String getStatusCodeReply() {
    flush();
    final byte[] resp = (byte[]) readProtocolWithCheckingBroken();
    if (null == resp) {
      return null;
    } else {
      return encode(resp);
    }
  }

  public String getBulkReply() {
    final byte[] result = getBinaryBulkReply();
    if (null != result) {
      return encode(result);
    } else {
      return null;
    }
  }

  public byte[] getBinaryBulkReply() {
    flush();
    return (byte[]) readProtocolWithCheckingBroken();
  }

  public Long getIntegerReply() {
    flush();
    return (Long) readProtocolWithCheckingBroken();
  }

  public List<String> getMultiBulkReply() {
    return BuilderFactory.STRING_LIST.build(getBinaryMultiBulkReply());
  }

  @SuppressWarnings("unchecked")
  public List<byte[]> getBinaryMultiBulkReply() {
    flush();
    return (List<byte[]>) readProtocolWithCheckingBroken();
  }

  /**
   * @deprecated Use {@link Connection#getUnflushedObject()}.
   */
  @Deprecated
  @SuppressWarnings("unchecked")
  public List<Object> getUnflushedObjectMultiBulkReply() {
    return (List<Object>) readProtocolWithCheckingBroken();
  }

  @SuppressWarnings("unchecked")
  public Object getUnflushedObject() {
    return readProtocolWithCheckingBroken();
  }

  public List<Object> getObjectMultiBulkReply() {
    flush();
    return (List<Object>) readProtocolWithCheckingBroken();
  }

  @SuppressWarnings("unchecked")
  public List<Long> getIntegerMultiBulkReply() {
    flush();
    return (List<Long>) readProtocolWithCheckingBroken();
  }

  public Object getOne() {
    flush();
    return readProtocolWithCheckingBroken();
  }

  protected void flush() {
    try {
      outputStream.flush();
    } catch (IOException ex) {
      setBroken();
      throw new JedisConnectionException(ex);
    }
  }

  @Experimental
  protected Object protocolRead(RedisInputStream is) {
    return Protocol.read(is);
  }

  @Experimental
  protected void protocolReadPushes(RedisInputStream is) {
  }

  protected Object readProtocolWithCheckingBroken() {
    if (broken) {
      throw new JedisConnectionException("Attempting to read from a broken connection.");
    }

    try {
      return protocolRead(inputStream);
    } catch (JedisConnectionException exc) {
      broken = true;
      throw exc;
    }
  }

  protected void readPushesWithCheckingBroken() {
    if (broken) {
      throw new JedisConnectionException("Attempting to read from a broken connection.");
    }

    try {
      if (inputStream.available() > 0) {
        protocolReadPushes(inputStream);
      }
    } catch (IOException e) {
      broken = true;
      throw new JedisConnectionException("Failed to check buffer on connection.", e);
    } catch (JedisConnectionException exc) {
      setBroken();
      throw exc;
    }
  }

  public List<Object> getMany(final int count) {
    flush();
    final List<Object> responses = new ArrayList<>(count);
    for (int i = 0; i < count; i++) {
      try {
        responses.add(readProtocolWithCheckingBroken());
      } catch (JedisDataException e) {
        responses.add(e);
      }
    }
    return responses;
  }

  /**
   * Check if the client name libname, libver, characters are legal
   *
   * @param info the name
   * @return Returns true if legal, false throws exception
   * @throws JedisException if characters illegal
   */
  private static boolean validateClientInfo(String info) {
    for (int i = 0; i < info.length(); i++) {
      char c = info.charAt(i);
      if (c < '!' || c > '~') {
        throw new JedisValidationException("client info cannot contain spaces, "
            + "newlines or special characters.");
      }
    }
    return true;
  }

  protected void initializeFromClientConfig(final JedisClientConfig config) {
    try {
      connect();

      protocol = config.getRedisProtocol();

      final Supplier<RedisCredentials> credentialsProvider = config.getCredentialsProvider();
      if (credentialsProvider instanceof RedisCredentialsProvider) {
        final RedisCredentialsProvider redisCredentialsProvider = (RedisCredentialsProvider) credentialsProvider;
        try {
          redisCredentialsProvider.prepare();
          helloOrAuth(protocol, redisCredentialsProvider.get());
        } finally {
          redisCredentialsProvider.cleanUp();
        }
      } else {
        helloOrAuth(protocol, credentialsProvider != null ? credentialsProvider.get()
            : new DefaultRedisCredentials(config.getUser(), config.getPassword()));
      }

      List<CommandArguments> fireAndForgetMsg = new ArrayList<>();

      String clientName = config.getClientName();
      if (clientName != null && validateClientInfo(clientName)) {
        fireAndForgetMsg.add(new CommandArguments(Command.CLIENT).add(Keyword.SETNAME).add(clientName));
      }

      ClientSetInfoConfig setInfoConfig = config.getClientSetInfoConfig();
      if (setInfoConfig == null) {
        setInfoConfig = ClientSetInfoConfig.DEFAULT;
      }

      if (!setInfoConfig.isDisabled()) {
        String libName = JedisMetaInfo.getArtifactId();
        if (libName != null && validateClientInfo(libName)) {
          String libNameSuffix = setInfoConfig.getLibNameSuffix();
          if (libNameSuffix != null) { // validation is moved into ClientSetInfoConfig constructor
            libName = libName + '(' + libNameSuffix + ')';
          }
          fireAndForgetMsg.add(new CommandArguments(Command.CLIENT).add(Keyword.SETINFO)
              .add(ClientAttributeOption.LIB_NAME.getRaw()).add(libName));
        }

        String libVersion = JedisMetaInfo.getVersion();
        if (libVersion != null && validateClientInfo(libVersion)) {
          fireAndForgetMsg.add(new CommandArguments(Command.CLIENT).add(Keyword.SETINFO)
              .add(ClientAttributeOption.LIB_VER.getRaw()).add(libVersion));
        }
      }

      // set READONLY flag to ALL connections (including master nodes) when enable read from replica
      if (config.isReadOnlyForRedisClusterReplicas()) {
        fireAndForgetMsg.add(new CommandArguments(Command.READONLY));
      }

      for (CommandArguments arg : fireAndForgetMsg) {
        sendCommand(arg);
      }
      getMany(fireAndForgetMsg.size());

      int dbIndex = config.getDatabase();
      if (dbIndex > 0) {
        select(dbIndex);
      }

    } catch (JedisException je) {
      try {
        disconnect();
      } catch (Exception e) {
        // the first exception 'je' will be thrown
      }
      throw je;
    }
  }

  private void helloOrAuth(final RedisProtocol protocol, final RedisCredentials credentials) {

    if (credentials == null || credentials.getPassword() == null) {
      if (protocol != null) {
        sendCommand(Command.HELLO, encode(protocol.version()));
        getOne();
      }
      return;
    }

    // Source: https://stackoverflow.com/a/9670279/4021802
    ByteBuffer passBuf = Protocol.CHARSET.encode(CharBuffer.wrap(credentials.getPassword()));
    byte[] rawPass = Arrays.copyOfRange(passBuf.array(), passBuf.position(), passBuf.limit());
    Arrays.fill(passBuf.array(), (byte) 0); // clear sensitive data

    try {
      /// actual HELLO or AUTH -->
      if (protocol != null) {
        if (credentials.getUser() != null) {
          sendCommand(Command.HELLO, encode(protocol.version()),
              Keyword.AUTH.getRaw(), encode(credentials.getUser()), rawPass);
          getOne(); // Map
        } else {
          sendCommand(Command.AUTH, rawPass);
          getStatusCodeReply(); // OK
          sendCommand(Command.HELLO, encode(protocol.version()));
          getOne(); // Map
        }
      } else { // protocol == null
        if (credentials.getUser() != null) {
          sendCommand(Command.AUTH, encode(credentials.getUser()), rawPass);
        } else {
          sendCommand(Command.AUTH, rawPass);
        }
        getStatusCodeReply(); // OK
      }
      /// <-- actual HELLO or AUTH
    } finally {

      Arrays.fill(rawPass, (byte) 0); // clear sensitive data
    }

    // clearing 'char[] credentials.getPassword()' should be
    // handled in RedisCredentialsProvider.cleanUp()
  }

  public String select(final int index) {
    sendCommand(Command.SELECT, Protocol.toByteArray(index));
    return getStatusCodeReply();
  }

  public boolean ping() {
    sendCommand(Command.PING);
    String status = getStatusCodeReply();
    if (!"PONG".equals(status)) {
      throw new JedisException(status);
    }
    return true;
  }
}<|MERGE_RESOLUTION|>--- conflicted
+++ resolved
@@ -90,23 +90,8 @@
     SocketAddress remoteAddr = socket.getRemoteSocketAddress();
     SocketAddress localAddr = socket.getLocalSocketAddress();
     if (remoteAddr != null) {
-<<<<<<< HEAD
-      StringBuilder buf = new StringBuilder(101)
-          .append("[")
-          .append(classInfo)
-          .append(", id: 0x")
-          .append(id)
-          .append(", L:")
-          .append(localAddr)
-          .append(broken ? " ! " : " - ")
-          .append("R:")
-          .append(remoteAddr)
-          .append(']');
-      strVal = buf.toString();
-=======
       strVal = String.format("%s{id: 0x%X, L:%s %c R:%s}", className, id,
           localAddr, (broken ? '!' : '-'), remoteAddr);
->>>>>>> ac2a4e0e
     } else if (localAddr != null) {
       strVal = String.format("%s{id: 0x%X, L:%s}", className, id, localAddr);
     } else {

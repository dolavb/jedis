package redis.clients.jedis;

import java.io.IOException;
import java.nio.charset.Charset;
import java.nio.charset.StandardCharsets;
import java.util.ArrayList;
<<<<<<< HEAD
import java.util.Arrays;
=======
import java.util.Collections;
>>>>>>> a19bd203
import java.util.List;
import java.util.Locale;

import redis.clients.jedis.annots.Experimental;
import redis.clients.jedis.exceptions.*;
import redis.clients.jedis.args.Rawable;
import redis.clients.jedis.commands.ProtocolCommand;
import redis.clients.jedis.csc.Cache;
import redis.clients.jedis.util.KeyValue;
import redis.clients.jedis.util.RedisInputStream;
import redis.clients.jedis.util.RedisOutputStream;
import redis.clients.jedis.util.SafeEncoder;

public final class Protocol {

  public static final String DEFAULT_HOST = "127.0.0.1";
  public static final int DEFAULT_PORT = 6379;
  public static final int DEFAULT_SENTINEL_PORT = 26379;
  public static final int DEFAULT_TIMEOUT = 2000;
  public static final int DEFAULT_DATABASE = 0;
  public static final int CLUSTER_HASHSLOTS = 16384;

  public static final Charset CHARSET = StandardCharsets.UTF_8;

  public static final byte ASTERISK_BYTE = '*';
  public static final byte COLON_BYTE = ':';
  public static final byte COMMA_BYTE = ',';
  public static final byte DOLLAR_BYTE = '$';
  public static final byte EQUAL_BYTE = '=';
  public static final byte GREATER_THAN_BYTE = '>';
  public static final byte HASH_BYTE = '#';
  public static final byte LEFT_BRACE_BYTE = '(';
  public static final byte MINUS_BYTE = '-';
  public static final byte PERCENT_BYTE = '%';
  public static final byte PLUS_BYTE = '+';
  public static final byte TILDE_BYTE = '~';
  public static final byte UNDERSCORE_BYTE = '_';

  public static final byte[] BYTES_TRUE = toByteArray(1);
  public static final byte[] BYTES_FALSE = toByteArray(0);
  public static final byte[] BYTES_TILDE = SafeEncoder.encode("~");
  public static final byte[] BYTES_EQUAL = SafeEncoder.encode("=");
  public static final byte[] BYTES_ASTERISK = SafeEncoder.encode("*");

  public static final byte[] POSITIVE_INFINITY_BYTES = "+inf".getBytes();
  public static final byte[] NEGATIVE_INFINITY_BYTES = "-inf".getBytes();

  static final List<KeyValue> PROTOCOL_EMPTY_MAP = Collections.unmodifiableList(new ArrayList<>(0));

  private static final String ASK_PREFIX = "ASK ";
  private static final String MOVED_PREFIX = "MOVED ";
  private static final String CLUSTERDOWN_PREFIX = "CLUSTERDOWN ";
  private static final String BUSY_PREFIX = "BUSY ";
  private static final String NOSCRIPT_PREFIX = "NOSCRIPT ";
  private static final String NOAUTH_PREFIX = "NOAUTH";
  private static final String WRONGPASS_PREFIX = "WRONGPASS";
  private static final String NOPERM_PREFIX = "NOPERM";

  private static final byte[] INVALIDATE_BYTES = SafeEncoder.encode("invalidate");

  private Protocol() {
    throw new InstantiationError("Must not instantiate this class");
  }

  public static void sendCommand(final RedisOutputStream os, CommandArguments args) {
    try {
      os.write(ASTERISK_BYTE);
      os.writeIntCrLf(args.size());
      for (Rawable arg : args) {
        os.write(DOLLAR_BYTE);
        final byte[] bin = arg.getRaw();
        os.writeIntCrLf(bin.length);
        os.write(bin);
        os.writeCrLf();
      }
    } catch (IOException e) {
      throw new JedisConnectionException(e);
    }
  }

  private static void processError(final RedisInputStream is) {
    String message = is.readLine();
    // TODO: I'm not sure if this is the best way to do this.
    // Maybe Read only first 5 bytes instead?
    if (message.startsWith(MOVED_PREFIX)) {
      String[] movedInfo = parseTargetHostAndSlot(message);
      throw new JedisMovedDataException(message, HostAndPort.from(movedInfo[1]), Integer.parseInt(movedInfo[0]));
    } else if (message.startsWith(ASK_PREFIX)) {
      String[] askInfo = parseTargetHostAndSlot(message);
      throw new JedisAskDataException(message, HostAndPort.from(askInfo[1]), Integer.parseInt(askInfo[0]));
    } else if (message.startsWith(CLUSTERDOWN_PREFIX)) {
      throw new JedisClusterException(message);
    } else if (message.startsWith(BUSY_PREFIX)) {
      throw new JedisBusyException(message);
    } else if (message.startsWith(NOSCRIPT_PREFIX)) {
      throw new JedisNoScriptException(message);
    } else if (message.startsWith(NOAUTH_PREFIX)
        || message.startsWith(WRONGPASS_PREFIX)
        || message.startsWith(NOPERM_PREFIX)) {
      throw new JedisAccessControlException(message);
    }
    throw new JedisDataException(message);
  }

  public static String readErrorLineIfPossible(RedisInputStream is) {
    final byte b = is.readByte();
    // if buffer contains other type of response, just ignore.
    if (b != MINUS_BYTE) {
      return null;
    }
    return is.readLine();
  }

  private static String[] parseTargetHostAndSlot(String clusterRedirectResponse) {
    String[] response = new String[2];
    String[] messageInfo = clusterRedirectResponse.split(" ");
    response[0] = messageInfo[1];
    response[1] = messageInfo[2];
    return response;
  }

  private static Object process(final RedisInputStream is) {
    final byte b = is.readByte();
    // System.out.println("BYTE: " + (char) b);
    switch (b) {
      case PLUS_BYTE:
        return is.readLineBytes();
      case DOLLAR_BYTE:
      case EQUAL_BYTE:
        return processBulkReply(is);
      case ASTERISK_BYTE:
        return processMultiBulkReply(is);
      case UNDERSCORE_BYTE:
        return is.readNullCrLf();
      case HASH_BYTE:
        return is.readBooleanCrLf();
      case COLON_BYTE:
        return is.readLongCrLf();
      case COMMA_BYTE:
        return is.readDoubleCrLf();
      case LEFT_BRACE_BYTE:
        return is.readBigIntegerCrLf();
      case PERCENT_BYTE: // TODO: currently just to start working with HELLO
        return processMapKeyValueReply(is);
      case TILDE_BYTE: // TODO:
        return processMultiBulkReply(is);
      case GREATER_THAN_BYTE:
        return processMultiBulkReply(is);
      case MINUS_BYTE:
        processError(is);
        return null;
      // TODO: Blob error '!'
      default:
        throw new JedisConnectionException("Unknown reply: " + (char) b);
    }
  }

  private static byte[] processBulkReply(final RedisInputStream is) {
    final int len = is.readIntCrLf();
    if (len == -1) {
      return null;
    }

    final byte[] read = new byte[len];
    int offset = 0;
    while (offset < len) {
      final int size = is.read(read, offset, (len - offset));
      if (size == -1) {
        throw new JedisConnectionException("It seems like server has closed the connection.");
      }
      offset += size;
    }

    // read 2 more bytes for the command delimiter
    is.readByte();
    is.readByte();

    return read;
  }

  private static List<Object> processMultiBulkReply(final RedisInputStream is) {
    final int num = is.readIntCrLf();
    if (num == -1)
      return null;
    final List<Object> ret = new ArrayList<>(num);
    for (int i = 0; i < num; i++) {
      try {
        ret.add(process(is));
      } catch (JedisDataException e) {
        ret.add(e);
      }
    }
    return ret;
  }

  private static List<KeyValue> processMapKeyValueReply(final RedisInputStream is) {
    final int num = is.readIntCrLf();
<<<<<<< HEAD
    if (num == -1)
      return null;
    final List<KeyValue> ret = new ArrayList<>(num);
    for (int i = 0; i < num; i++) {
      ret.add(new KeyValue(process(is), process(is)));
=======
    switch (num) {
      case -1:
        return null;
      case 0:
        return PROTOCOL_EMPTY_MAP;
      default:
        final List<KeyValue> ret = new ArrayList<>(num);
        for (int i = 0; i < num; i++) {
          ret.add(new KeyValue(process(is), process(is)));
        }
        return ret;
>>>>>>> a19bd203
    }
  }

  public static Object read(final RedisInputStream is) {
    return process(is);
  }

  @Experimental
  public static Object read(final RedisInputStream is, final Cache cache) {
    readPushes(is, cache, false);
    return process(is);
  }

  @Experimental
  public static void readPushes(final RedisInputStream is, final Cache cache, boolean onlyPendingBuffer) {
    if (onlyPendingBuffer) {
      try {
        while (is.available() > 0 && is.peek(GREATER_THAN_BYTE)) {
          is.readByte();
          processPush(is, cache);
        }
      } catch (JedisConnectionException e) {
        // TODO handle it properly
      } catch (IOException e) {
        // TODO handle it properly
      }
    } else {
      while (is.peek(GREATER_THAN_BYTE)) {
        is.readByte();
        processPush(is, cache);
      }
    }
  }

  private static void processPush(final RedisInputStream is, Cache cache) {
    List<Object> list = processMultiBulkReply(is);
    if (list.size() == 2 && list.get(0) instanceof byte[]
        && Arrays.equals(INVALIDATE_BYTES, (byte[]) list.get(0))) {
      cache.deleteByRedisKeys((List) list.get(1));
    }
  }

  public static final byte[] toByteArray(final boolean value) {
    return value ? BYTES_TRUE : BYTES_FALSE;
  }

  public static final byte[] toByteArray(final int value) {
    return SafeEncoder.encode(String.valueOf(value));
  }

  public static final byte[] toByteArray(final long value) {
    return SafeEncoder.encode(String.valueOf(value));
  }

  public static final byte[] toByteArray(final double value) {
    if (value == Double.POSITIVE_INFINITY) {
      return POSITIVE_INFINITY_BYTES;
    } else if (value == Double.NEGATIVE_INFINITY) {
      return NEGATIVE_INFINITY_BYTES;
    } else {
      return SafeEncoder.encode(String.valueOf(value));
    }
  }

  public static enum Command implements ProtocolCommand {

    PING, AUTH, HELLO, SET, GET, GETDEL, GETEX, EXISTS, DEL, UNLINK, TYPE, FLUSHDB, FLUSHALL, MOVE,
    KEYS, RANDOMKEY, RENAME, RENAMENX, DUMP, RESTORE, DBSIZE, SELECT, SWAPDB, MIGRATE, ECHO, //
    EXPIRE, EXPIREAT, EXPIRETIME, PEXPIRE, PEXPIREAT, PEXPIRETIME, TTL, PTTL, // <-- key expiration
    MULTI, DISCARD, EXEC, WATCH, UNWATCH, SORT, SORT_RO, INFO, SHUTDOWN, MONITOR, CONFIG, LCS, //
    GETSET, MGET, SETNX, SETEX, PSETEX, MSET, MSETNX, DECR, DECRBY, INCR, INCRBY, INCRBYFLOAT,
    STRLEN, APPEND, SUBSTR, // <-- string
    SETBIT, GETBIT, BITPOS, SETRANGE, GETRANGE, BITCOUNT, BITOP, BITFIELD, BITFIELD_RO, // <-- bit (string)
    HSET, HGET, HSETNX, HMSET, HMGET, HINCRBY, HEXISTS, HDEL, HLEN, HKEYS, HVALS, HGETALL, HSTRLEN,
    HEXPIRE, HPEXPIRE, HEXPIREAT, HPEXPIREAT, HTTL, HPTTL, HEXPIRETIME, HPEXPIRETIME, HPERSIST,
    HRANDFIELD, HINCRBYFLOAT, // <-- hash
    RPUSH, LPUSH, LLEN, LRANGE, LTRIM, LINDEX, LSET, LREM, LPOP, RPOP, BLPOP, BRPOP, LINSERT, LPOS,
    RPOPLPUSH, BRPOPLPUSH, BLMOVE, LMOVE, LMPOP, BLMPOP, LPUSHX, RPUSHX, // <-- list
    SADD, SMEMBERS, SREM, SPOP, SMOVE, SCARD, SRANDMEMBER, SINTER, SINTERSTORE, SUNION, SUNIONSTORE,
    SDIFF, SDIFFSTORE, SISMEMBER, SMISMEMBER, SINTERCARD, // <-- set
    ZADD, ZDIFF, ZDIFFSTORE, ZRANGE, ZREM, ZINCRBY, ZRANK, ZREVRANK, ZREVRANGE, ZRANDMEMBER, ZCARD,
    ZSCORE, ZPOPMAX, ZPOPMIN, ZCOUNT, ZUNION, ZUNIONSTORE, ZINTER, ZINTERSTORE, ZRANGEBYSCORE,
    ZREVRANGEBYSCORE, ZREMRANGEBYRANK, ZREMRANGEBYSCORE, ZLEXCOUNT, ZRANGEBYLEX, ZREVRANGEBYLEX,
    ZREMRANGEBYLEX, ZMSCORE, ZRANGESTORE, ZINTERCARD, ZMPOP, BZMPOP, BZPOPMIN, BZPOPMAX, // <-- zset
    GEOADD, GEODIST, GEOHASH, GEOPOS, GEORADIUS, GEORADIUS_RO, GEOSEARCH, GEOSEARCHSTORE,
    GEORADIUSBYMEMBER, GEORADIUSBYMEMBER_RO, // <-- geo
    PFADD, PFCOUNT, PFMERGE, // <-- hyper log log
    XADD, XLEN, XDEL, XTRIM, XRANGE, XREVRANGE, XREAD, XACK, XGROUP, XREADGROUP, XPENDING, XCLAIM,
    XAUTOCLAIM, XINFO, // <-- stream
    EVAL, EVALSHA, SCRIPT, EVAL_RO, EVALSHA_RO, FUNCTION, FCALL, FCALL_RO, // <-- program
    SUBSCRIBE, UNSUBSCRIBE, PSUBSCRIBE, PUNSUBSCRIBE, PUBLISH, PUBSUB,
    SSUBSCRIBE, SUNSUBSCRIBE, SPUBLISH, // <-- pub sub
    SAVE, BGSAVE, BGREWRITEAOF, LASTSAVE, PERSIST, ROLE, FAILOVER, SLOWLOG, OBJECT, CLIENT, TIME,
    SCAN, HSCAN, SSCAN, ZSCAN, WAIT, CLUSTER, ASKING, READONLY, READWRITE, SLAVEOF, REPLICAOF, COPY,
    SENTINEL, MODULE, ACL, TOUCH, MEMORY, LOLWUT, COMMAND, RESET, LATENCY, WAITAOF;

    private final byte[] raw;

    private Command() {
      raw = SafeEncoder.encode(name());
    }

    @Override
    public byte[] getRaw() {
      return raw;
    }
  }

  public static enum Keyword implements Rawable {

    AGGREGATE, ALPHA, BY, GET, LIMIT, NO, NOSORT, ONE, SET, STORE, WEIGHTS, WITHSCORE, WITHSCORES,
    RESETSTAT, REWRITE, RESET, FLUSH, EXISTS, LOAD, LEN, HELP, SCHEDULE, MATCH, COUNT, TYPE, KEYS,
    REFCOUNT, ENCODING, IDLETIME, FREQ, REPLACE, GETNAME, SETNAME, SETINFO, LIST, ID, KILL, PERSIST,
    STREAMS, CREATE, MKSTREAM, SETID, DESTROY, DELCONSUMER, MAXLEN, GROUP, IDLE, TIME, BLOCK, NOACK,
    RETRYCOUNT, STREAM, GROUPS, CONSUMERS, JUSTID, WITHVALUES, NOMKSTREAM, MINID, CREATECONSUMER,
    SETUSER, GETUSER, DELUSER, WHOAMI, USERS, CAT, GENPASS, LOG, SAVE, DRYRUN, COPY, AUTH, AUTH2,
    NX, XX, EX, PX, EXAT, PXAT, ABSTTL, KEEPTTL, INCR, LT, GT, CH, INFO, PAUSE, UNPAUSE, UNBLOCK,
    REV, WITHCOORD, WITHDIST, WITHHASH, ANY, FROMMEMBER, FROMLONLAT, BYRADIUS, BYBOX, BYLEX, BYSCORE,
    STOREDIST, TO, FORCE, TIMEOUT, DB, UNLOAD, ABORT, IDX, MINMATCHLEN, WITHMATCHLEN, FULL,
    DELETE, LIBRARYNAME, WITHCODE, DESCRIPTION, GETKEYS, GETKEYSANDFLAGS, DOCS, FILTERBY, DUMP,
    MODULE, ACLCAT, PATTERN, DOCTOR, LATEST, HISTORY, USAGE, SAMPLES, PURGE, STATS, LOADEX, CONFIG,
    ARGS, RANK, NOW, VERSION, ADDR, SKIPME, USER, LADDR, FIELDS,
    CHANNELS, NUMPAT, NUMSUB, SHARDCHANNELS, SHARDNUMSUB, NOVALUES, MAXAGE;

    private final byte[] raw;

    private Keyword() {
      raw = SafeEncoder.encode(name());
    }

    @Override
    public byte[] getRaw() {
      return raw;
    }
  }

  public static enum SentinelKeyword implements Rawable {

    MYID, MASTERS, MASTER, SENTINELS, SLAVES, REPLICAS, RESET, FAILOVER, REMOVE, SET, MONITOR,
    GET_MASTER_ADDR_BY_NAME("GET-MASTER-ADDR-BY-NAME");

    private final byte[] raw;

    private SentinelKeyword() {
      raw = SafeEncoder.encode(name());
    }

    private SentinelKeyword(String str) {
      raw = SafeEncoder.encode(str);
    }

    @Override
    public byte[] getRaw() {
      return raw;
    }
  }

  public static enum ResponseKeyword implements Rawable {

    SUBSCRIBE, PSUBSCRIBE, UNSUBSCRIBE, PUNSUBSCRIBE, MESSAGE, PMESSAGE, PONG,
    SSUBSCRIBE, SUNSUBSCRIBE, SMESSAGE;

    private final byte[] raw;

    private ResponseKeyword() {
      raw = SafeEncoder.encode(name().toLowerCase(Locale.ENGLISH));
    }

    @Override
    public byte[] getRaw() {
      return raw;
    }
  }

  public static enum ClusterKeyword implements Rawable {

    MEET, RESET, INFO, FAILOVER, SLOTS, NODES, REPLICAS, SLAVES, MYID, ADDSLOTS, DELSLOTS,
    GETKEYSINSLOT, SETSLOT, NODE, MIGRATING, IMPORTING, STABLE, FORGET, FLUSHSLOTS, KEYSLOT,
    COUNTKEYSINSLOT, SAVECONFIG, REPLICATE, LINKS, ADDSLOTSRANGE, DELSLOTSRANGE, BUMPEPOCH,
    MYSHARDID, SHARDS;

    private final byte[] raw;

    private ClusterKeyword() {
      raw = SafeEncoder.encode(name());
    }

    @Override
    public byte[] getRaw() {
      return raw;
    }
  }
}<|MERGE_RESOLUTION|>--- conflicted
+++ resolved
@@ -4,11 +4,8 @@
 import java.nio.charset.Charset;
 import java.nio.charset.StandardCharsets;
 import java.util.ArrayList;
-<<<<<<< HEAD
 import java.util.Arrays;
-=======
 import java.util.Collections;
->>>>>>> a19bd203
 import java.util.List;
 import java.util.Locale;
 
@@ -206,13 +203,6 @@
 
   private static List<KeyValue> processMapKeyValueReply(final RedisInputStream is) {
     final int num = is.readIntCrLf();
-<<<<<<< HEAD
-    if (num == -1)
-      return null;
-    final List<KeyValue> ret = new ArrayList<>(num);
-    for (int i = 0; i < num; i++) {
-      ret.add(new KeyValue(process(is), process(is)));
-=======
     switch (num) {
       case -1:
         return null;
@@ -224,7 +214,6 @@
           ret.add(new KeyValue(process(is), process(is)));
         }
         return ret;
->>>>>>> a19bd203
     }
   }
 

package redis.clients.jedis;

import static redis.clients.jedis.Protocol.toByteArray;

import java.io.Closeable;
import java.net.URI;
import java.util.AbstractMap;
import java.util.AbstractSet;
import java.util.ArrayList;
import java.util.Collection;
import java.util.Collections;
import java.util.Iterator;
import java.util.LinkedHashSet;
import java.util.List;
import java.util.Map;
import java.util.Set;

import redis.clients.jedis.BinaryClient.LIST_POSITION;
import redis.clients.jedis.commands.*;
import redis.clients.jedis.exceptions.InvalidURIException;
import redis.clients.jedis.exceptions.JedisDataException;
import redis.clients.jedis.exceptions.JedisException;
import redis.clients.jedis.params.set.SetParams;
import redis.clients.jedis.params.sortedset.ZAddParams;
import redis.clients.jedis.params.sortedset.ZIncrByParams;
import redis.clients.util.JedisByteHashMap;
import redis.clients.util.JedisURIHelper;
import redis.clients.util.SafeEncoder;

public class BinaryJedis implements BasicCommands, BinaryJedisCommands, MultiKeyBinaryCommands,
        AdvancedBinaryJedisCommands, BinaryScriptingCommands, Closeable {
  protected Client client = null;
  protected Transaction transaction = null;
  protected Pipeline pipeline = null;

  public BinaryJedis() {
    client = new Client();
  }

  public BinaryJedis(final String host) {
    URI uri = URI.create(host);
    if (uri.getScheme() != null && uri.getScheme().equals("redis")) {
      initializeClientFromURI(uri);
    } else {
      client = new Client(host);
    }
  }

  public BinaryJedis(final String host, final int port) {
    client = new Client(host, port);
  }

  public BinaryJedis(final String host, final int port, final int timeout) {
    client = new Client(host, port);
    client.setConnectionTimeout(timeout);
    client.setSoTimeout(timeout);
  }

  public BinaryJedis(final String host, final int port, final int connectionTimeout,
      final int soTimeout) {
    client = new Client(host, port);
    client.setConnectionTimeout(connectionTimeout);
    client.setSoTimeout(soTimeout);
  }

  public BinaryJedis(final JedisShardInfo shardInfo) {
    client = new Client(shardInfo.getHost(), shardInfo.getPort());
    client.setConnectionTimeout(shardInfo.getConnectionTimeout());
    client.setSoTimeout(shardInfo.getSoTimeout());
    client.setPassword(shardInfo.getPassword());
    client.setDb(shardInfo.getDb());
  }

  public BinaryJedis(URI uri) {
    initializeClientFromURI(uri);
  }

  public BinaryJedis(final URI uri, final int timeout) {
    initializeClientFromURI(uri);
    client.setConnectionTimeout(timeout);
    client.setSoTimeout(timeout);
  }

  public BinaryJedis(final URI uri, final int connectionTimeout, final int soTimeout) {
    initializeClientFromURI(uri);
    client.setConnectionTimeout(connectionTimeout);
    client.setSoTimeout(soTimeout);
  }

  private void initializeClientFromURI(URI uri) {
    if (!JedisURIHelper.isValid(uri)) {
      throw new InvalidURIException(String.format(
        "Cannot open Redis connection due invalid URI. %s", uri.toString()));
    }

    client = new Client(uri.getHost(), uri.getPort());

    String password = JedisURIHelper.getPassword(uri);
    if (password != null) {
      client.auth(password);
      client.getStatusCodeReply();
    }

    int dbIndex = JedisURIHelper.getDBIndex(uri);
    if (dbIndex > 0) {
      client.select(dbIndex);
      client.getStatusCodeReply();
      client.setDb(dbIndex);
    }
  }

  @Override
  public String ping() {
    checkIsInMultiOrPipeline();
    client.ping();
    return client.getStatusCodeReply();
  }

  /**
   * Set the string value as value of the key. The string can't be longer than 1073741824 bytes (1
   * GB).
   * <p>
   * Time complexity: O(1)
   * @param key
   * @param value
   * @return Status code reply
   */
  @Override
  public String set(final byte[] key, final byte[] value) {
    checkIsInMultiOrPipeline();
    client.set(key, value);
    return client.getStatusCodeReply();
  }

  /**
   * Set the string value as value of the key. The string can't be longer than 1073741824 bytes (1
   * GB).
   * @param key
   * @param value
   * @param params
   * @return Status code reply
   */
  public String set(final byte[] key, final byte[] value, final SetParams params) {
    checkIsInMultiOrPipeline();
    client.set(key, value, params);
    return client.getStatusCodeReply();
  }

  /**
   * Get the value of the specified key. If the key does not exist the special value 'nil' is
   * returned. If the value stored at key is not a string an error is returned because GET can only
   * handle string values.
   * <p>
   * Time complexity: O(1)
   * @param key
   * @return Bulk reply
   */
  @Override
  public byte[] get(final byte[] key) {
    checkIsInMultiOrPipeline();
    client.get(key);
    return client.getBinaryBulkReply();
  }

  /**
   * Ask the server to silently close the connection.
   */
  @Override
  public String quit() {
    checkIsInMultiOrPipeline();
    client.quit();
    String quitReturn = client.getStatusCodeReply();
    client.disconnect();
    return quitReturn;
  }

  /**
   * Test if the specified keys exist. The command returns the number of keys existed
   * Time complexity: O(N)
   * @param keys
   * @return Integer reply, specifically: an integer greater than 0 if one or more keys existed
   *         0 if none of the specified keys existed
   */
  public Long exists(final byte[]... keys) {
    checkIsInMultiOrPipeline();
    client.exists(keys);
    return client.getIntegerReply();
  }

  /**
   * Test if the specified key exists. The command returns "1" if the key exists, otherwise "0" is
   * returned. Note that even keys set with an empty string as value will return "1". Time
   * complexity: O(1)
   * @param key
   * @return Boolean reply, true if the key exists, otherwise false
   */
<<<<<<< HEAD
  @Override
=======
  @Deprecated
>>>>>>> b5407756
  public Boolean exists(final byte[] key) {
    checkIsInMultiOrPipeline();
    client.exists(key);
    return client.getIntegerReply() == 1;
  }

  /**
   * Remove the specified keys. If a given key does not exist no operation is performed for this
   * key. The command returns the number of keys removed. Time complexity: O(1)
   * @param keys
   * @return Integer reply, specifically: an integer greater than 0 if one or more keys were removed
   *         0 if none of the specified key existed
   */
  @Override
  public Long del(final byte[]... keys) {
    checkIsInMultiOrPipeline();
    client.del(keys);
    return client.getIntegerReply();
  }

  @Override
  public Long del(final byte[] key) {
    checkIsInMultiOrPipeline();
    client.del(key);
    return client.getIntegerReply();
  }

  /**
   * Return the type of the value stored at key in form of a string. The type can be one of "none",
   * "string", "list", "set". "none" is returned if the key does not exist. Time complexity: O(1)
   * @param key
   * @return Status code reply, specifically: "none" if the key does not exist "string" if the key
   *         contains a String value "list" if the key contains a List value "set" if the key
   *         contains a Set value "zset" if the key contains a Sorted Set value "hash" if the key
   *         contains a Hash value
   */
  @Override
  public String type(final byte[] key) {
    checkIsInMultiOrPipeline();
    client.type(key);
    return client.getStatusCodeReply();
  }

  /**
   * Delete all the keys of the currently selected DB. This command never fails.
   * @return Status code reply
   */
  @Override
  public String flushDB() {
    checkIsInMultiOrPipeline();
    client.flushDB();
    return client.getStatusCodeReply();
  }

  /**
   * Returns all the keys matching the glob-style pattern as space separated strings. For example if
   * you have in the database the keys "foo" and "foobar" the command "KEYS foo*" will return
   * "foo foobar".
   * <p>
   * Note that while the time complexity for this operation is O(n) the constant times are pretty
   * low. For example Redis running on an entry level laptop can scan a 1 million keys database in
   * 40 milliseconds. <b>Still it's better to consider this one of the slow commands that may ruin
   * the DB performance if not used with care.</b>
   * <p>
   * In other words this command is intended only for debugging and special operations like creating
   * a script to change the DB schema. Don't use it in your normal code. Use Redis Sets in order to
   * group together a subset of objects.
   * <p>
   * Glob style patterns examples:
   * <ul>
   * <li>h?llo will match hello hallo hhllo
   * <li>h*llo will match hllo heeeello
   * <li>h[ae]llo will match hello and hallo, but not hillo
   * </ul>
   * <p>
   * Use \ to escape special chars if you want to match them verbatim.
   * <p>
   * Time complexity: O(n) (with n being the number of keys in the DB, and assuming keys and pattern
   * of limited length)
   * @param pattern
   * @return Multi bulk reply
   */
  @Override
  public Set<byte[]> keys(final byte[] pattern) {
    checkIsInMultiOrPipeline();
    client.keys(pattern);
    return SetFromList.of(client.getBinaryMultiBulkReply());
  }

  /**
   * Return a randomly selected key from the currently selected DB.
   * <p>
   * Time complexity: O(1)
   * @return Singe line reply, specifically the randomly selected key or an empty string is the
   *         database is empty
   */
  @Override
  public byte[] randomBinaryKey() {
    checkIsInMultiOrPipeline();
    client.randomKey();
    return client.getBinaryBulkReply();
  }

  /**
   * Atomically renames the key oldkey to newkey. If the source and destination name are the same an
   * error is returned. If newkey already exists it is overwritten.
   * <p>
   * Time complexity: O(1)
   * @param oldkey
   * @param newkey
   * @return Status code repy
   */
  @Override
  public String rename(final byte[] oldkey, final byte[] newkey) {
    checkIsInMultiOrPipeline();
    client.rename(oldkey, newkey);
    return client.getStatusCodeReply();
  }

  /**
   * Rename oldkey into newkey but fails if the destination key newkey already exists.
   * <p>
   * Time complexity: O(1)
   * @param oldkey
   * @param newkey
   * @return Integer reply, specifically: 1 if the key was renamed 0 if the target key already exist
   */
  @Override
  public Long renamenx(final byte[] oldkey, final byte[] newkey) {
    checkIsInMultiOrPipeline();
    client.renamenx(oldkey, newkey);
    return client.getIntegerReply();
  }

  /**
   * Return the number of keys in the currently selected database.
   * @return Integer reply
   */
  @Override
  public Long dbSize() {
    checkIsInMultiOrPipeline();
    client.dbSize();
    return client.getIntegerReply();
  }

  /**
   * Set a timeout on the specified key. After the timeout the key will be automatically deleted by
   * the server. A key with an associated timeout is said to be volatile in Redis terminology.
   * <p>
   * Voltile keys are stored on disk like the other keys, the timeout is persistent too like all the
   * other aspects of the dataset. Saving a dataset containing expires and stopping the server does
   * not stop the flow of time as Redis stores on disk the time when the key will no longer be
   * available as Unix time, and not the remaining seconds.
   * <p>
   * Since Redis 2.1.3 you can update the value of the timeout of a key already having an expire
   * set. It is also possible to undo the expire at all turning the key into a normal key using the
   * {@link #persist(byte[]) PERSIST} command.
   * <p>
   * Time complexity: O(1)
   * @see <a href="http://redis.io/commands/expire">Expire Command</a>
   * @param key
   * @param seconds
   * @return Integer reply, specifically: 1: the timeout was set. 0: the timeout was not set since
   *         the key already has an associated timeout (this may happen only in Redis versions &lt;
   *         2.1.3, Redis &gt;= 2.1.3 will happily update the timeout), or the key does not exist.
   */
  @Override
  public Long expire(final byte[] key, final int seconds) {
    checkIsInMultiOrPipeline();
    client.expire(key, seconds);
    return client.getIntegerReply();
  }

  /**
   * EXPIREAT works exctly like {@link #expire(byte[], int) EXPIRE} but instead to get the number of
   * seconds representing the Time To Live of the key as a second argument (that is a relative way
   * of specifing the TTL), it takes an absolute one in the form of a UNIX timestamp (Number of
   * seconds elapsed since 1 Gen 1970).
   * <p>
   * EXPIREAT was introduced in order to implement the Append Only File persistence mode so that
   * EXPIRE commands are automatically translated into EXPIREAT commands for the append only file.
   * Of course EXPIREAT can also used by programmers that need a way to simply specify that a given
   * key should expire at a given time in the future.
   * <p>
   * Since Redis 2.1.3 you can update the value of the timeout of a key already having an expire
   * set. It is also possible to undo the expire at all turning the key into a normal key using the
   * {@link #persist(byte[]) PERSIST} command.
   * <p>
   * Time complexity: O(1)
   * @see <a href="http://redis.io/commands/expire">Expire Command</a>
   * @param key
   * @param unixTime
   * @return Integer reply, specifically: 1: the timeout was set. 0: the timeout was not set since
   *         the key already has an associated timeout (this may happen only in Redis versions &lt;
   *         2.1.3, Redis &gt;= 2.1.3 will happily update the timeout), or the key does not exist.
   */
  @Override
  public Long expireAt(final byte[] key, final long unixTime) {
    checkIsInMultiOrPipeline();
    client.expireAt(key, unixTime);
    return client.getIntegerReply();
  }

  /**
   * The TTL command returns the remaining time to live in seconds of a key that has an
   * {@link #expire(byte[], int) EXPIRE} set. This introspection capability allows a Redis client to
   * check how many seconds a given key will continue to be part of the dataset.
   * @param key
   * @return Integer reply, returns the remaining time to live in seconds of a key that has an
   *         EXPIRE. If the Key does not exists or does not have an associated expire, -1 is
   *         returned.
   */
  @Override
  public Long ttl(final byte[] key) {
    checkIsInMultiOrPipeline();
    client.ttl(key);
    return client.getIntegerReply();
  }

  /**
   * Select the DB with having the specified zero-based numeric index. For default every new client
   * connection is automatically selected to DB 0.
   * @param index
   * @return Status code reply
   */
  @Override
  public String select(final int index) {
    checkIsInMultiOrPipeline();
    client.select(index);
    String statusCodeReply = client.getStatusCodeReply();
    client.setDb(index);

    return statusCodeReply;
  }

  /**
   * Move the specified key from the currently selected DB to the specified destination DB. Note
   * that this command returns 1 only if the key was successfully moved, and 0 if the target key was
   * already there or if the source key was not found at all, so it is possible to use MOVE as a
   * locking primitive.
   * @param key
   * @param dbIndex
   * @return Integer reply, specifically: 1 if the key was moved 0 if the key was not moved because
   *         already present on the target DB or was not found in the current DB.
   */
  @Override
  public Long move(final byte[] key, final int dbIndex) {
    checkIsInMultiOrPipeline();
    client.move(key, dbIndex);
    return client.getIntegerReply();
  }

  /**
   * Delete all the keys of all the existing databases, not just the currently selected one. This
   * command never fails.
   * @return Status code reply
   */
  @Override
  public String flushAll() {
    checkIsInMultiOrPipeline();
    client.flushAll();
    return client.getStatusCodeReply();
  }

  /**
   * GETSET is an atomic set this value and return the old value command. Set key to the string
   * value and return the old value stored at key. The string can't be longer than 1073741824 bytes
   * (1 GB).
   * <p>
   * Time complexity: O(1)
   * @param key
   * @param value
   * @return Bulk reply
   */
  @Override
  public byte[] getSet(final byte[] key, final byte[] value) {
    checkIsInMultiOrPipeline();
    client.getSet(key, value);
    return client.getBinaryBulkReply();
  }

  /**
   * Get the values of all the specified keys. If one or more keys dont exist or is not of type
   * String, a 'nil' value is returned instead of the value of the specified key, but the operation
   * never fails.
   * <p>
   * Time complexity: O(1) for every key
   * @param keys
   * @return Multi bulk reply
   */
  @Override
  public List<byte[]> mget(final byte[]... keys) {
    checkIsInMultiOrPipeline();
    client.mget(keys);
    return client.getBinaryMultiBulkReply();
  }

  /**
   * SETNX works exactly like {@link #set(byte[], byte[]) SET} with the only difference that if the
   * key already exists no operation is performed. SETNX actually means "SET if Not eXists".
   * <p>
   * Time complexity: O(1)
   * @param key
   * @param value
   * @return Integer reply, specifically: 1 if the key was set 0 if the key was not set
   */
  @Override
  public Long setnx(final byte[] key, final byte[] value) {
    checkIsInMultiOrPipeline();
    client.setnx(key, value);
    return client.getIntegerReply();
  }

  /**
   * The command is exactly equivalent to the following group of commands:
   * {@link #set(byte[], byte[]) SET} + {@link #expire(byte[], int) EXPIRE}. The operation is
   * atomic.
   * <p>
   * Time complexity: O(1)
   * @param key
   * @param seconds
   * @param value
   * @return Status code reply
   */
  @Override
  public String setex(final byte[] key, final int seconds, final byte[] value) {
    checkIsInMultiOrPipeline();
    client.setex(key, seconds, value);
    return client.getStatusCodeReply();
  }

  /**
   * Set the the respective keys to the respective values. MSET will replace old values with new
   * values, while {@link #msetnx(byte[]...) MSETNX} will not perform any operation at all even if
   * just a single key already exists.
   * <p>
   * Because of this semantic MSETNX can be used in order to set different keys representing
   * different fields of an unique logic object in a way that ensures that either all the fields or
   * none at all are set.
   * <p>
   * Both MSET and MSETNX are atomic operations. This means that for instance if the keys A and B
   * are modified, another client talking to Redis can either see the changes to both A and B at
   * once, or no modification at all.
   * @see #msetnx(byte[]...)
   * @param keysvalues
   * @return Status code reply Basically +OK as MSET can't fail
   */
  @Override
  public String mset(final byte[]... keysvalues) {
    checkIsInMultiOrPipeline();
    client.mset(keysvalues);
    return client.getStatusCodeReply();
  }

  /**
   * Set the the respective keys to the respective values. {@link #mset(byte[]...) MSET} will
   * replace old values with new values, while MSETNX will not perform any operation at all even if
   * just a single key already exists.
   * <p>
   * Because of this semantic MSETNX can be used in order to set different keys representing
   * different fields of an unique logic object in a way that ensures that either all the fields or
   * none at all are set.
   * <p>
   * Both MSET and MSETNX are atomic operations. This means that for instance if the keys A and B
   * are modified, another client talking to Redis can either see the changes to both A and B at
   * once, or no modification at all.
   * @see #mset(byte[]...)
   * @param keysvalues
   * @return Integer reply, specifically: 1 if the all the keys were set 0 if no key was set (at
   *         least one key already existed)
   */
  @Override
  public Long msetnx(final byte[]... keysvalues) {
    checkIsInMultiOrPipeline();
    client.msetnx(keysvalues);
    return client.getIntegerReply();
  }

  /**
   * DECRBY work just like {@link #decr(byte[]) INCR} but instead to decrement by 1 the decrement is
   * integer.
   * <p>
   * INCR commands are limited to 64 bit signed integers.
   * <p>
   * Note: this is actually a string operation, that is, in Redis there are not "integer" types.
   * Simply the string stored at the key is parsed as a base 10 64 bit signed integer, incremented,
   * and then converted back as a string.
   * <p>
   * Time complexity: O(1)
   * @see #incr(byte[])
   * @see #decr(byte[])
   * @see #incrBy(byte[], long)
   * @param key
   * @param integer
   * @return Integer reply, this commands will reply with the new value of key after the increment.
   */
  @Override
  public Long decrBy(final byte[] key, final long integer) {
    checkIsInMultiOrPipeline();
    client.decrBy(key, integer);
    return client.getIntegerReply();
  }

  /**
   * Decrement the number stored at key by one. If the key does not exist or contains a value of a
   * wrong type, set the key to the value of "0" before to perform the decrement operation.
   * <p>
   * INCR commands are limited to 64 bit signed integers.
   * <p>
   * Note: this is actually a string operation, that is, in Redis there are not "integer" types.
   * Simply the string stored at the key is parsed as a base 10 64 bit signed integer, incremented,
   * and then converted back as a string.
   * <p>
   * Time complexity: O(1)
   * @see #incr(byte[])
   * @see #incrBy(byte[], long)
   * @see #decrBy(byte[], long)
   * @param key
   * @return Integer reply, this commands will reply with the new value of key after the increment.
   */
  @Override
  public Long decr(final byte[] key) {
    checkIsInMultiOrPipeline();
    client.decr(key);
    return client.getIntegerReply();
  }

  /**
   * INCRBY work just like {@link #incr(byte[]) INCR} but instead to increment by 1 the increment is
   * integer.
   * <p>
   * INCR commands are limited to 64 bit signed integers.
   * <p>
   * Note: this is actually a string operation, that is, in Redis there are not "integer" types.
   * Simply the string stored at the key is parsed as a base 10 64 bit signed integer, incremented,
   * and then converted back as a string.
   * <p>
   * Time complexity: O(1)
   * @see #incr(byte[])
   * @see #decr(byte[])
   * @see #decrBy(byte[], long)
   * @param key
   * @param integer
   * @return Integer reply, this commands will reply with the new value of key after the increment.
   */
  @Override
  public Long incrBy(final byte[] key, final long integer) {
    checkIsInMultiOrPipeline();
    client.incrBy(key, integer);
    return client.getIntegerReply();
  }

  /**
   * INCRBYFLOAT work just like {@link #incrBy(byte[], long)} INCRBY} but increments by floats
   * instead of integers.
   * <p>
   * INCRBYFLOAT commands are limited to double precision floating point values.
   * <p>
   * Note: this is actually a string operation, that is, in Redis there are not "double" types.
   * Simply the string stored at the key is parsed as a base double precision floating point value,
   * incremented, and then converted back as a string. There is no DECRYBYFLOAT but providing a
   * negative value will work as expected.
   * <p>
   * Time complexity: O(1)
   * @see #incr(byte[])
   * @see #decr(byte[])
   * @see #decrBy(byte[], long)
   * @param key the key to increment
   * @param integer the value to increment by
   * @return Integer reply, this commands will reply with the new value of key after the increment.
   */
  @Override
  public Double incrByFloat(final byte[] key, final double integer) {
    checkIsInMultiOrPipeline();
    client.incrByFloat(key, integer);
    String dval = client.getBulkReply();
    return (dval != null ? new Double(dval) : null);
  }

  /**
   * Increment the number stored at key by one. If the key does not exist or contains a value of a
   * wrong type, set the key to the value of "0" before to perform the increment operation.
   * <p>
   * INCR commands are limited to 64 bit signed integers.
   * <p>
   * Note: this is actually a string operation, that is, in Redis there are not "integer" types.
   * Simply the string stored at the key is parsed as a base 10 64 bit signed integer, incremented,
   * and then converted back as a string.
   * <p>
   * Time complexity: O(1)
   * @see #incrBy(byte[], long)
   * @see #decr(byte[])
   * @see #decrBy(byte[], long)
   * @param key
   * @return Integer reply, this commands will reply with the new value of key after the increment.
   */
  @Override
  public Long incr(final byte[] key) {
    checkIsInMultiOrPipeline();
    client.incr(key);
    return client.getIntegerReply();
  }

  /**
   * If the key already exists and is a string, this command appends the provided value at the end
   * of the string. If the key does not exist it is created and set as an empty string, so APPEND
   * will be very similar to SET in this special case.
   * <p>
   * Time complexity: O(1). The amortized time complexity is O(1) assuming the appended value is
   * small and the already present value is of any size, since the dynamic string library used by
   * Redis will double the free space available on every reallocation.
   * @param key
   * @param value
   * @return Integer reply, specifically the total length of the string after the append operation.
   */
  @Override
  public Long append(final byte[] key, final byte[] value) {
    checkIsInMultiOrPipeline();
    client.append(key, value);
    return client.getIntegerReply();
  }

  /**
   * Return a subset of the string from offset start to offset end (both offsets are inclusive).
   * Negative offsets can be used in order to provide an offset starting from the end of the string.
   * So -1 means the last char, -2 the penultimate and so forth.
   * <p>
   * The function handles out of range requests without raising an error, but just limiting the
   * resulting range to the actual length of the string.
   * <p>
   * Time complexity: O(start+n) (with start being the start index and n the total length of the
   * requested range). Note that the lookup part of this command is O(1) so for small strings this
   * is actually an O(1) command.
   * @param key
   * @param start
   * @param end
   * @return Bulk reply
   */
  @Override
  public byte[] substr(final byte[] key, final int start, final int end) {
    checkIsInMultiOrPipeline();
    client.substr(key, start, end);
    return client.getBinaryBulkReply();
  }

  /**
   * Set the specified hash field to the specified value.
   * <p>
   * If key does not exist, a new key holding a hash is created.
   * <p>
   * <b>Time complexity:</b> O(1)
   * @param key
   * @param field
   * @param value
   * @return If the field already exists, and the HSET just produced an update of the value, 0 is
   *         returned, otherwise if a new field is created 1 is returned.
   */
  @Override
  public Long hset(final byte[] key, final byte[] field, final byte[] value) {
    checkIsInMultiOrPipeline();
    client.hset(key, field, value);
    return client.getIntegerReply();
  }

  /**
   * If key holds a hash, retrieve the value associated to the specified field.
   * <p>
   * If the field is not found or the key does not exist, a special 'nil' value is returned.
   * <p>
   * <b>Time complexity:</b> O(1)
   * @param key
   * @param field
   * @return Bulk reply
   */
  @Override
  public byte[] hget(final byte[] key, final byte[] field) {
    checkIsInMultiOrPipeline();
    client.hget(key, field);
    return client.getBinaryBulkReply();
  }

  /**
   * Set the specified hash field to the specified value if the field not exists. <b>Time
   * complexity:</b> O(1)
   * @param key
   * @param field
   * @param value
   * @return If the field already exists, 0 is returned, otherwise if a new field is created 1 is
   *         returned.
   */
  @Override
  public Long hsetnx(final byte[] key, final byte[] field, final byte[] value) {
    checkIsInMultiOrPipeline();
    client.hsetnx(key, field, value);
    return client.getIntegerReply();
  }

  /**
   * Set the respective fields to the respective values. HMSET replaces old values with new values.
   * <p>
   * If key does not exist, a new key holding a hash is created.
   * <p>
   * <b>Time complexity:</b> O(N) (with N being the number of fields)
   * @param key
   * @param hash
   * @return Always OK because HMSET can't fail
   */
  @Override
  public String hmset(final byte[] key, final Map<byte[], byte[]> hash) {
    checkIsInMultiOrPipeline();
    client.hmset(key, hash);
    return client.getStatusCodeReply();
  }

  /**
   * Retrieve the values associated to the specified fields.
   * <p>
   * If some of the specified fields do not exist, nil values are returned. Non existing keys are
   * considered like empty hashes.
   * <p>
   * <b>Time complexity:</b> O(N) (with N being the number of fields)
   * @param key
   * @param fields
   * @return Multi Bulk Reply specifically a list of all the values associated with the specified
   *         fields, in the same order of the request.
   */
  @Override
  public List<byte[]> hmget(final byte[] key, final byte[]... fields) {
    checkIsInMultiOrPipeline();
    client.hmget(key, fields);
    return client.getBinaryMultiBulkReply();
  }

  /**
   * Increment the number stored at field in the hash at key by value. If key does not exist, a new
   * key holding a hash is created. If field does not exist or holds a string, the value is set to 0
   * before applying the operation. Since the value argument is signed you can use this command to
   * perform both increments and decrements.
   * <p>
   * The range of values supported by HINCRBY is limited to 64 bit signed integers.
   * <p>
   * <b>Time complexity:</b> O(1)
   * @param key
   * @param field
   * @param value
   * @return Integer reply The new value at field after the increment operation.
   */
  @Override
  public Long hincrBy(final byte[] key, final byte[] field, final long value) {
    checkIsInMultiOrPipeline();
    client.hincrBy(key, field, value);
    return client.getIntegerReply();
  }

  /**
   * Increment the number stored at field in the hash at key by a double precision floating point
   * value. If key does not exist, a new key holding a hash is created. If field does not exist or
   * holds a string, the value is set to 0 before applying the operation. Since the value argument
   * is signed you can use this command to perform both increments and decrements.
   * <p>
   * The range of values supported by HINCRBYFLOAT is limited to double precision floating point
   * values.
   * <p>
   * <b>Time complexity:</b> O(1)
   * @param key
   * @param field
   * @param value
   * @return Double precision floating point reply The new value at field after the increment
   *         operation.
   */
  @Override
  public Double hincrByFloat(final byte[] key, final byte[] field, final double value) {
    checkIsInMultiOrPipeline();
    client.hincrByFloat(key, field, value);
    final String dval = client.getBulkReply();
    return (dval != null ? new Double(dval) : null);
  }

  /**
   * Test for existence of a specified field in a hash. <b>Time complexity:</b> O(1)
   * @param key
   * @param field
   * @return Return 1 if the hash stored at key contains the specified field. Return 0 if the key is
   *         not found or the field is not present.
   */
  @Override
  public Boolean hexists(final byte[] key, final byte[] field) {
    checkIsInMultiOrPipeline();
    client.hexists(key, field);
    return client.getIntegerReply() == 1;
  }

  /**
   * Remove the specified field from an hash stored at key.
   * <p>
   * <b>Time complexity:</b> O(1)
   * @param key
   * @param fields
   * @return If the field was present in the hash it is deleted and 1 is returned, otherwise 0 is
   *         returned and no operation is performed.
   */
  @Override
  public Long hdel(final byte[] key, final byte[]... fields) {
    checkIsInMultiOrPipeline();
    client.hdel(key, fields);
    return client.getIntegerReply();
  }

  /**
   * Return the number of items in a hash.
   * <p>
   * <b>Time complexity:</b> O(1)
   * @param key
   * @return The number of entries (fields) contained in the hash stored at key. If the specified
   *         key does not exist, 0 is returned assuming an empty hash.
   */
  @Override
  public Long hlen(final byte[] key) {
    checkIsInMultiOrPipeline();
    client.hlen(key);
    return client.getIntegerReply();
  }

  /**
   * Return all the fields in a hash.
   * <p>
   * <b>Time complexity:</b> O(N), where N is the total number of entries
   * @param key
   * @return All the fields names contained into a hash.
   */
  @Override
  public Set<byte[]> hkeys(final byte[] key) {
    checkIsInMultiOrPipeline();
    client.hkeys(key);
    return SetFromList.of(client.getBinaryMultiBulkReply());
  }

  /**
   * Return all the values in a hash.
   * <p>
   * <b>Time complexity:</b> O(N), where N is the total number of entries
   * @param key
   * @return All the fields values contained into a hash.
   */
  @Override
  public List<byte[]> hvals(final byte[] key) {
    checkIsInMultiOrPipeline();
    client.hvals(key);
    return client.getBinaryMultiBulkReply();
  }

  /**
   * Return all the fields and associated values in a hash.
   * <p>
   * <b>Time complexity:</b> O(N), where N is the total number of entries
   * @param key
   * @return All the fields and values contained into a hash.
   */
  @Override
  public Map<byte[], byte[]> hgetAll(final byte[] key) {
    checkIsInMultiOrPipeline();
    client.hgetAll(key);
    final List<byte[]> flatHash = client.getBinaryMultiBulkReply();
    final Map<byte[], byte[]> hash = new JedisByteHashMap();
    final Iterator<byte[]> iterator = flatHash.iterator();
    while (iterator.hasNext()) {
      hash.put(iterator.next(), iterator.next());
    }

    return hash;
  }

  /**
   * Add the string value to the head (LPUSH) or tail (RPUSH) of the list stored at key. If the key
   * does not exist an empty list is created just before the append operation. If the key exists but
   * is not a List an error is returned.
   * <p>
   * Time complexity: O(1)
   * @see BinaryJedis#rpush(byte[], byte[]...)
   * @param key
   * @param strings
   * @return Integer reply, specifically, the number of elements inside the list after the push
   *         operation.
   */
  @Override
  public Long rpush(final byte[] key, final byte[]... strings) {
    checkIsInMultiOrPipeline();
    client.rpush(key, strings);
    return client.getIntegerReply();
  }

  /**
   * Add the string value to the head (LPUSH) or tail (RPUSH) of the list stored at key. If the key
   * does not exist an empty list is created just before the append operation. If the key exists but
   * is not a List an error is returned.
   * <p>
   * Time complexity: O(1)
   * @see BinaryJedis#rpush(byte[], byte[]...)
   * @param key
   * @param strings
   * @return Integer reply, specifically, the number of elements inside the list after the push
   *         operation.
   */
  @Override
  public Long lpush(final byte[] key, final byte[]... strings) {
    checkIsInMultiOrPipeline();
    client.lpush(key, strings);
    return client.getIntegerReply();
  }

  /**
   * Return the length of the list stored at the specified key. If the key does not exist zero is
   * returned (the same behaviour as for empty lists). If the value stored at key is not a list an
   * error is returned.
   * <p>
   * Time complexity: O(1)
   * @param key
   * @return The length of the list.
   */
  @Override
  public Long llen(final byte[] key) {
    checkIsInMultiOrPipeline();
    client.llen(key);
    return client.getIntegerReply();
  }

  /**
   * Return the specified elements of the list stored at the specified key. Start and end are
   * zero-based indexes. 0 is the first element of the list (the list head), 1 the next element and
   * so on.
   * <p>
   * For example LRANGE foobar 0 2 will return the first three elements of the list.
   * <p>
   * start and end can also be negative numbers indicating offsets from the end of the list. For
   * example -1 is the last element of the list, -2 the penultimate element and so on.
   * <p>
   * <b>Consistency with range functions in various programming languages</b>
   * <p>
   * Note that if you have a list of numbers from 0 to 100, LRANGE 0 10 will return 11 elements,
   * that is, rightmost item is included. This may or may not be consistent with behavior of
   * range-related functions in your programming language of choice (think Ruby's Range.new,
   * Array#slice or Python's range() function).
   * <p>
   * LRANGE behavior is consistent with one of Tcl.
   * <p>
   * <b>Out-of-range indexes</b>
   * <p>
   * Indexes out of range will not produce an error: if start is over the end of the list, or start
   * &gt; end, an empty list is returned. If end is over the end of the list Redis will threat it
   * just like the last element of the list.
   * <p>
   * Time complexity: O(start+n) (with n being the length of the range and start being the start
   * offset)
   * @param key
   * @param start
   * @param end
   * @return Multi bulk reply, specifically a list of elements in the specified range.
   */
  @Override
  public List<byte[]> lrange(final byte[] key, final long start, final long end) {
    checkIsInMultiOrPipeline();
    client.lrange(key, start, end);
    return client.getBinaryMultiBulkReply();
  }

  /**
   * Trim an existing list so that it will contain only the specified range of elements specified.
   * Start and end are zero-based indexes. 0 is the first element of the list (the list head), 1 the
   * next element and so on.
   * <p>
   * For example LTRIM foobar 0 2 will modify the list stored at foobar key so that only the first
   * three elements of the list will remain.
   * <p>
   * start and end can also be negative numbers indicating offsets from the end of the list. For
   * example -1 is the last element of the list, -2 the penultimate element and so on.
   * <p>
   * Indexes out of range will not produce an error: if start is over the end of the list, or start
   * &gt; end, an empty list is left as value. If end over the end of the list Redis will threat it
   * just like the last element of the list.
   * <p>
   * Hint: the obvious use of LTRIM is together with LPUSH/RPUSH. For example:
   * <p>
   * {@code lpush("mylist", "someelement"); ltrim("mylist", 0, 99); * }
   * <p>
   * The above two commands will push elements in the list taking care that the list will not grow
   * without limits. This is very useful when using Redis to store logs for example. It is important
   * to note that when used in this way LTRIM is an O(1) operation because in the average case just
   * one element is removed from the tail of the list.
   * <p>
   * Time complexity: O(n) (with n being len of list - len of range)
   * @param key
   * @param start
   * @param end
   * @return Status code reply
   */
  @Override
  public String ltrim(final byte[] key, final long start, final long end) {
    checkIsInMultiOrPipeline();
    client.ltrim(key, start, end);
    return client.getStatusCodeReply();
  }

  /**
   * Return the specified element of the list stored at the specified key. 0 is the first element, 1
   * the second and so on. Negative indexes are supported, for example -1 is the last element, -2
   * the penultimate and so on.
   * <p>
   * If the value stored at key is not of list type an error is returned. If the index is out of
   * range a 'nil' reply is returned.
   * <p>
   * Note that even if the average time complexity is O(n) asking for the first or the last element
   * of the list is O(1).
   * <p>
   * Time complexity: O(n) (with n being the length of the list)
   * @param key
   * @param index
   * @return Bulk reply, specifically the requested element
   */
  @Override
  public byte[] lindex(final byte[] key, final long index) {
    checkIsInMultiOrPipeline();
    client.lindex(key, index);
    return client.getBinaryBulkReply();
  }

  /**
   * Set a new value as the element at index position of the List at key.
   * <p>
   * Out of range indexes will generate an error.
   * <p>
   * Similarly to other list commands accepting indexes, the index can be negative to access
   * elements starting from the end of the list. So -1 is the last element, -2 is the penultimate,
   * and so forth.
   * <p>
   * <b>Time complexity:</b>
   * <p>
   * O(N) (with N being the length of the list), setting the first or last elements of the list is
   * O(1).
   * @see #lindex(byte[], long)
   * @param key
   * @param index
   * @param value
   * @return Status code reply
   */
  @Override
  public String lset(final byte[] key, final long index, final byte[] value) {
    checkIsInMultiOrPipeline();
    client.lset(key, index, value);
    return client.getStatusCodeReply();
  }

  /**
   * Remove the first count occurrences of the value element from the list. If count is zero all the
   * elements are removed. If count is negative elements are removed from tail to head, instead to
   * go from head to tail that is the normal behaviour. So for example LREM with count -2 and hello
   * as value to remove against the list (a,b,c,hello,x,hello,hello) will have the list
   * (a,b,c,hello,x). The number of removed elements is returned as an integer, see below for more
   * information about the returned value. Note that non existing keys are considered like empty
   * lists by LREM, so LREM against non existing keys will always return 0.
   * <p>
   * Time complexity: O(N) (with N being the length of the list)
   * @param key
   * @param count
   * @param value
   * @return Integer Reply, specifically: The number of removed elements if the operation succeeded
   */
  @Override
  public Long lrem(final byte[] key, final long count, final byte[] value) {
    checkIsInMultiOrPipeline();
    client.lrem(key, count, value);
    return client.getIntegerReply();
  }

  /**
   * Atomically return and remove the first (LPOP) or last (RPOP) element of the list. For example
   * if the list contains the elements "a","b","c" LPOP will return "a" and the list will become
   * "b","c".
   * <p>
   * If the key does not exist or the list is already empty the special value 'nil' is returned.
   * @see #rpop(byte[])
   * @param key
   * @return Bulk reply
   */
  @Override
  public byte[] lpop(final byte[] key) {
    checkIsInMultiOrPipeline();
    client.lpop(key);
    return client.getBinaryBulkReply();
  }

  /**
   * Atomically return and remove the first (LPOP) or last (RPOP) element of the list. For example
   * if the list contains the elements "a","b","c" LPOP will return "a" and the list will become
   * "b","c".
   * <p>
   * If the key does not exist or the list is already empty the special value 'nil' is returned.
   * @see #lpop(byte[])
   * @param key
   * @return Bulk reply
   */
  @Override
  public byte[] rpop(final byte[] key) {
    checkIsInMultiOrPipeline();
    client.rpop(key);
    return client.getBinaryBulkReply();
  }

  /**
   * Atomically return and remove the last (tail) element of the srckey list, and push the element
   * as the first (head) element of the dstkey list. For example if the source list contains the
   * elements "a","b","c" and the destination list contains the elements "foo","bar" after an
   * RPOPLPUSH command the content of the two lists will be "a","b" and "c","foo","bar".
   * <p>
   * If the key does not exist or the list is already empty the special value 'nil' is returned. If
   * the srckey and dstkey are the same the operation is equivalent to removing the last element
   * from the list and pusing it as first element of the list, so it's a "list rotation" command.
   * <p>
   * Time complexity: O(1)
   * @param srckey
   * @param dstkey
   * @return Bulk reply
   */
  @Override
  public byte[] rpoplpush(final byte[] srckey, final byte[] dstkey) {
    checkIsInMultiOrPipeline();
    client.rpoplpush(srckey, dstkey);
    return client.getBinaryBulkReply();
  }

  /**
   * Add the specified member to the set value stored at key. If member is already a member of the
   * set no operation is performed. If key does not exist a new set with the specified member as
   * sole member is created. If the key exists but does not hold a set value an error is returned.
   * <p>
   * Time complexity O(1)
   * @param key
   * @param members
   * @return Integer reply, specifically: 1 if the new element was added 0 if the element was
   *         already a member of the set
   */
  @Override
  public Long sadd(final byte[] key, final byte[]... members) {
    checkIsInMultiOrPipeline();
    client.sadd(key, members);
    return client.getIntegerReply();
  }

  /**
   * Return all the members (elements) of the set value stored at key. This is just syntax glue for
   * {@link #sinter(byte[]...)} SINTER}.
   * <p>
   * Time complexity O(N)
   * @param key the key of the set
   * @return Multi bulk reply
   */
  @Override
  public Set<byte[]> smembers(final byte[] key) {
    checkIsInMultiOrPipeline();
    client.smembers(key);
    return SetFromList.of(client.getBinaryMultiBulkReply());
  }

  /**
   * Remove the specified member from the set value stored at key. If member was not a member of the
   * set no operation is performed. If key does not hold a set value an error is returned.
   * <p>
   * Time complexity O(1)
   * @param key the key of the set
   * @param member the set member to remove
   * @return Integer reply, specifically: 1 if the new element was removed 0 if the new element was
   *         not a member of the set
   */
  @Override
  public Long srem(final byte[] key, final byte[]... member) {
    checkIsInMultiOrPipeline();
    client.srem(key, member);
    return client.getIntegerReply();
  }

  /**
   * Remove a random element from a Set returning it as return value. If the Set is empty or the key
   * does not exist, a nil object is returned.
   * <p>
   * The {@link #srandmember(byte[])} command does a similar work but the returned element is not
   * removed from the Set.
   * <p>
   * Time complexity O(1)
   * @param key
   * @return Bulk reply
   */
  @Override
  public byte[] spop(final byte[] key) {
    checkIsInMultiOrPipeline();
    client.spop(key);
    return client.getBinaryBulkReply();
  }

  @Override
  public Set<byte[]> spop(final byte[] key, final long count) {
    checkIsInMultiOrPipeline();
    client.spop(key, count);
    return SetFromList.of(client.getBinaryMultiBulkReply());
  }

  /**
   * Move the specified member from the set at srckey to the set at dstkey. This operation is
   * atomic, in every given moment the element will appear to be in the source or destination set
   * for accessing clients.
   * <p>
   * If the source set does not exist or does not contain the specified element no operation is
   * performed and zero is returned, otherwise the element is removed from the source set and added
   * to the destination set. On success one is returned, even if the element was already present in
   * the destination set.
   * <p>
   * An error is raised if the source or destination keys contain a non Set value.
   * <p>
   * Time complexity O(1)
   * @param srckey
   * @param dstkey
   * @param member
   * @return Integer reply, specifically: 1 if the element was moved 0 if the element was not found
   *         on the first set and no operation was performed
   */
  @Override
  public Long smove(final byte[] srckey, final byte[] dstkey, final byte[] member) {
    checkIsInMultiOrPipeline();
    client.smove(srckey, dstkey, member);
    return client.getIntegerReply();
  }

  /**
   * Return the set cardinality (number of elements). If the key does not exist 0 is returned, like
   * for empty sets.
   * @param key
   * @return Integer reply, specifically: the cardinality (number of elements) of the set as an
   *         integer.
   */
  @Override
  public Long scard(final byte[] key) {
    checkIsInMultiOrPipeline();
    client.scard(key);
    return client.getIntegerReply();
  }

  /**
   * Return 1 if member is a member of the set stored at key, otherwise 0 is returned.
   * <p>
   * Time complexity O(1)
   * @param key
   * @param member
   * @return Integer reply, specifically: 1 if the element is a member of the set 0 if the element
   *         is not a member of the set OR if the key does not exist
   */
  @Override
  public Boolean sismember(final byte[] key, final byte[] member) {
    checkIsInMultiOrPipeline();
    client.sismember(key, member);
    return client.getIntegerReply() == 1;
  }

  /**
   * Return the members of a set resulting from the intersection of all the sets hold at the
   * specified keys. Like in {@link #lrange(byte[], long, long)} LRANGE} the result is sent to the
   * client as a multi-bulk reply (see the protocol specification for more information). If just a
   * single key is specified, then this command produces the same result as
   * {@link #smembers(byte[]) SMEMBERS}. Actually SMEMBERS is just syntax sugar for SINTER.
   * <p>
   * Non existing keys are considered like empty sets, so if one of the keys is missing an empty set
   * is returned (since the intersection with an empty set always is an empty set).
   * <p>
   * Time complexity O(N*M) worst case where N is the cardinality of the smallest set and M the
   * number of sets
   * @param keys
   * @return Multi bulk reply, specifically the list of common elements.
   */
  @Override
  public Set<byte[]> sinter(final byte[]... keys) {
    checkIsInMultiOrPipeline();
    client.sinter(keys);
    return SetFromList.of(client.getBinaryMultiBulkReply());
  }

  /**
   * This commnad works exactly like {@link #sinter(byte[]...) SINTER} but instead of being returned
   * the resulting set is sotred as dstkey.
   * <p>
   * Time complexity O(N*M) worst case where N is the cardinality of the smallest set and M the
   * number of sets
   * @param dstkey
   * @param keys
   * @return Status code reply
   */
  @Override
  public Long sinterstore(final byte[] dstkey, final byte[]... keys) {
    checkIsInMultiOrPipeline();
    client.sinterstore(dstkey, keys);
    return client.getIntegerReply();
  }

  /**
   * Return the members of a set resulting from the union of all the sets hold at the specified
   * keys. Like in {@link #lrange(byte[], long, long)} LRANGE} the result is sent to the client as a
   * multi-bulk reply (see the protocol specification for more information). If just a single key is
   * specified, then this command produces the same result as {@link #smembers(byte[]) SMEMBERS}.
   * <p>
   * Non existing keys are considered like empty sets.
   * <p>
   * Time complexity O(N) where N is the total number of elements in all the provided sets
   * @param keys
   * @return Multi bulk reply, specifically the list of common elements.
   */
  @Override
  public Set<byte[]> sunion(final byte[]... keys) {
    checkIsInMultiOrPipeline();
    client.sunion(keys);
    return SetFromList.of(client.getBinaryMultiBulkReply());
  }

  /**
   * This command works exactly like {@link #sunion(byte[]...) SUNION} but instead of being returned
   * the resulting set is stored as dstkey. Any existing value in dstkey will be over-written.
   * <p>
   * Time complexity O(N) where N is the total number of elements in all the provided sets
   * @param dstkey
   * @param keys
   * @return Status code reply
   */
  @Override
  public Long sunionstore(final byte[] dstkey, final byte[]... keys) {
    checkIsInMultiOrPipeline();
    client.sunionstore(dstkey, keys);
    return client.getIntegerReply();
  }

  /**
   * Return the difference between the Set stored at key1 and all the Sets key2, ..., keyN
   * <p>
   * <b>Example:</b>
   * 
   * <pre>
   * key1 = [x, a, b, c]
   * key2 = [c]
   * key3 = [a, d]
   * SDIFF key1,key2,key3 =&gt; [x, b]
   * </pre>
   * 
   * Non existing keys are considered like empty sets.
   * <p>
   * <b>Time complexity:</b>
   * <p>
   * O(N) with N being the total number of elements of all the sets
   * @param keys
   * @return Return the members of a set resulting from the difference between the first set
   *         provided and all the successive sets.
   */
  @Override
  public Set<byte[]> sdiff(final byte[]... keys) {
    checkIsInMultiOrPipeline();
    client.sdiff(keys);
    return SetFromList.of(client.getBinaryMultiBulkReply());
  }

  /**
   * This command works exactly like {@link #sdiff(byte[]...) SDIFF} but instead of being returned
   * the resulting set is stored in dstkey.
   * @param dstkey
   * @param keys
   * @return Status code reply
   */
  @Override
  public Long sdiffstore(final byte[] dstkey, final byte[]... keys) {
    checkIsInMultiOrPipeline();
    client.sdiffstore(dstkey, keys);
    return client.getIntegerReply();
  }

  /**
   * Return a random element from a Set, without removing the element. If the Set is empty or the
   * key does not exist, a nil object is returned.
   * <p>
   * The SPOP command does a similar work but the returned element is popped (removed) from the Set.
   * <p>
   * Time complexity O(1)
   * @param key
   * @return Bulk reply
   */
  @Override
  public byte[] srandmember(final byte[] key) {
    checkIsInMultiOrPipeline();
    client.srandmember(key);
    return client.getBinaryBulkReply();
  }

  @Override
  public List<byte[]> srandmember(final byte[] key, final int count) {
    checkIsInMultiOrPipeline();
    client.srandmember(key, count);
    return client.getBinaryMultiBulkReply();
  }

  /**
   * Add the specified member having the specifeid score to the sorted set stored at key. If member
   * is already a member of the sorted set the score is updated, and the element reinserted in the
   * right position to ensure sorting. If key does not exist a new sorted set with the specified
   * member as sole member is crated. If the key exists but does not hold a sorted set value an
   * error is returned.
   * <p>
   * The score value can be the string representation of a double precision floating point number.
   * <p>
   * Time complexity O(log(N)) with N being the number of elements in the sorted set
   * @param key
   * @param score
   * @param member
   * @return Integer reply, specifically: 1 if the new element was added 0 if the element was
   *         already a member of the sorted set and the score was updated
   */
  @Override
  public Long zadd(final byte[] key, final double score, final byte[] member) {
    checkIsInMultiOrPipeline();
    client.zadd(key, score, member);
    return client.getIntegerReply();
  }

  @Override
  public Long zadd(byte[] key, double score, byte[] member, ZAddParams params) {
    checkIsInMultiOrPipeline();
    client.zadd(key, score, member, params);
    return client.getIntegerReply();
  }

  @Override
  public Long zadd(final byte[] key, final Map<byte[], Double> scoreMembers) {
    checkIsInMultiOrPipeline();
    client.zadd(key, scoreMembers);
    return client.getIntegerReply();
  }

  @Override
  public Long zadd(byte[] key, Map<byte[], Double> scoreMembers, ZAddParams params) {
    checkIsInMultiOrPipeline();
    client.zadd(key, scoreMembers, params);
    return client.getIntegerReply();
  }

  @Override
  public Set<byte[]> zrange(final byte[] key, final long start, final long end) {
    checkIsInMultiOrPipeline();
    client.zrange(key, start, end);
    return SetFromList.of(client.getBinaryMultiBulkReply());
  }

  /**
   * Remove the specified member from the sorted set value stored at key. If member was not a member
   * of the set no operation is performed. If key does not not hold a set value an error is
   * returned.
   * <p>
   * Time complexity O(log(N)) with N being the number of elements in the sorted set
   * @param key
   * @param members
   * @return Integer reply, specifically: 1 if the new element was removed 0 if the new element was
   *         not a member of the set
   */
  @Override
  public Long zrem(final byte[] key, final byte[]... members) {
    checkIsInMultiOrPipeline();
    client.zrem(key, members);
    return client.getIntegerReply();
  }

  /**
   * If member already exists in the sorted set adds the increment to its score and updates the
   * position of the element in the sorted set accordingly. If member does not already exist in the
   * sorted set it is added with increment as score (that is, like if the previous score was
   * virtually zero). If key does not exist a new sorted set with the specified member as sole
   * member is crated. If the key exists but does not hold a sorted set value an error is returned.
   * <p>
   * The score value can be the string representation of a double precision floating point number.
   * It's possible to provide a negative value to perform a decrement.
   * <p>
   * For an introduction to sorted sets check the Introduction to Redis data types page.
   * <p>
   * Time complexity O(log(N)) with N being the number of elements in the sorted set
   * @param key
   * @param score
   * @param member
   * @return The new score
   */
  @Override
  public Double zincrby(final byte[] key, final double score, final byte[] member) {
    checkIsInMultiOrPipeline();
    client.zincrby(key, score, member);
    String newscore = client.getBulkReply();
    return Double.valueOf(newscore);
  }

  @Override
  public Double zincrby(byte[] key, double score, byte[] member, ZIncrByParams params) {
    checkIsInMultiOrPipeline();
    client.zincrby(key, score, member, params);
    String newscore = client.getBulkReply();

    // with nx / xx options it could return null now
    if (newscore == null) return null;

    return Double.valueOf(newscore);
  }

  /**
   * Return the rank (or index) or member in the sorted set at key, with scores being ordered from
   * low to high.
   * <p>
   * When the given member does not exist in the sorted set, the special value 'nil' is returned.
   * The returned rank (or index) of the member is 0-based for both commands.
   * <p>
   * <b>Time complexity:</b>
   * <p>
   * O(log(N))
   * @see #zrevrank(byte[], byte[])
   * @param key
   * @param member
   * @return Integer reply or a nil bulk reply, specifically: the rank of the element as an integer
   *         reply if the element exists. A nil bulk reply if there is no such element.
   */
  @Override
  public Long zrank(final byte[] key, final byte[] member) {
    checkIsInMultiOrPipeline();
    client.zrank(key, member);
    return client.getIntegerReply();
  }

  /**
   * Return the rank (or index) or member in the sorted set at key, with scores being ordered from
   * high to low.
   * <p>
   * When the given member does not exist in the sorted set, the special value 'nil' is returned.
   * The returned rank (or index) of the member is 0-based for both commands.
   * <p>
   * <b>Time complexity:</b>
   * <p>
   * O(log(N))
   * @see #zrank(byte[], byte[])
   * @param key
   * @param member
   * @return Integer reply or a nil bulk reply, specifically: the rank of the element as an integer
   *         reply if the element exists. A nil bulk reply if there is no such element.
   */
  @Override
  public Long zrevrank(final byte[] key, final byte[] member) {
    checkIsInMultiOrPipeline();
    client.zrevrank(key, member);
    return client.getIntegerReply();
  }

  @Override
  public Set<byte[]> zrevrange(final byte[] key, final long start, final long end) {
    checkIsInMultiOrPipeline();
    client.zrevrange(key, start, end);
    return SetFromList.of(client.getBinaryMultiBulkReply());
  }

  @Override
  public Set<Tuple> zrangeWithScores(final byte[] key, final long start, final long end) {
    checkIsInMultiOrPipeline();
    client.zrangeWithScores(key, start, end);
    return getBinaryTupledSet();
  }

  @Override
  public Set<Tuple> zrevrangeWithScores(final byte[] key, final long start, final long end) {
    checkIsInMultiOrPipeline();
    client.zrevrangeWithScores(key, start, end);
    return getBinaryTupledSet();
  }

  /**
   * Return the sorted set cardinality (number of elements). If the key does not exist 0 is
   * returned, like for empty sorted sets.
   * <p>
   * Time complexity O(1)
   * @param key
   * @return the cardinality (number of elements) of the set as an integer.
   */
  @Override
  public Long zcard(final byte[] key) {
    checkIsInMultiOrPipeline();
    client.zcard(key);
    return client.getIntegerReply();
  }

  /**
   * Return the score of the specified element of the sorted set at key. If the specified element
   * does not exist in the sorted set, or the key does not exist at all, a special 'nil' value is
   * returned.
   * <p>
   * <b>Time complexity:</b> O(1)
   * @param key
   * @param member
   * @return the score
   */
  @Override
  public Double zscore(final byte[] key, final byte[] member) {
    checkIsInMultiOrPipeline();
    client.zscore(key, member);
    final String score = client.getBulkReply();
    return (score != null ? new Double(score) : null);
  }

  public Transaction multi() {
    client.multi();
    client.getOne(); // expected OK
    transaction = new Transaction(client);
    return transaction;
  }

  protected void checkIsInMultiOrPipeline() {
    if (client.isInMulti()) {
      throw new JedisDataException(
          "Cannot use Jedis when in Multi. Please use Transation or reset jedis state.");
    } else if (pipeline != null && pipeline.hasPipelinedResponse()) {
      throw new JedisDataException(
          "Cannot use Jedis when in Pipeline. Please use Pipeline or reset jedis state .");
    }
  }

  public void connect() {
    client.connect();
  }

  public void disconnect() {
    client.disconnect();
  }

  public void resetState() {
    if (client.isConnected()) {
      if (transaction != null) {
        transaction.clear();
      }

      if (pipeline != null) {
        pipeline.clear();
      }

      if (client.isInWatch()) {
        unwatch();
      }

      client.resetState();
    }

    transaction = null;
    pipeline = null;
  }

  @Override
  public String watch(final byte[]... keys) {
    client.watch(keys);
    return client.getStatusCodeReply();
  }

  @Override
  public String unwatch() {
    client.unwatch();
    return client.getStatusCodeReply();
  }

  @Override
  public void close() {
    client.close();
  }

  /**
   * Sort a Set or a List.
   * <p>
   * Sort the elements contained in the List, Set, or Sorted Set value at key. By default sorting is
   * numeric with elements being compared as double precision floating point numbers. This is the
   * simplest form of SORT.
   * @see #sort(byte[], byte[])
   * @see #sort(byte[], SortingParams)
   * @see #sort(byte[], SortingParams, byte[])
   * @param key
   * @return Assuming the Set/List at key contains a list of numbers, the return value will be the
   *         list of numbers ordered from the smallest to the biggest number.
   */
  @Override
  public List<byte[]> sort(final byte[] key) {
    checkIsInMultiOrPipeline();
    client.sort(key);
    return client.getBinaryMultiBulkReply();
  }

  /**
   * Sort a Set or a List accordingly to the specified parameters.
   * <p>
   * <b>examples:</b>
   * <p>
   * Given are the following sets and key/values:
   * 
   * <pre>
   * x = [1, 2, 3]
   * y = [a, b, c]
   * 
   * k1 = z
   * k2 = y
   * k3 = x
   * 
   * w1 = 9
   * w2 = 8
   * w3 = 7
   * </pre>
   * 
   * Sort Order:
   * 
   * <pre>
   * sort(x) or sort(x, sp.asc())
   * -&gt; [1, 2, 3]
   * 
   * sort(x, sp.desc())
   * -&gt; [3, 2, 1]
   * 
   * sort(y)
   * -&gt; [c, a, b]
   * 
   * sort(y, sp.alpha())
   * -&gt; [a, b, c]
   * 
   * sort(y, sp.alpha().desc())
   * -&gt; [c, a, b]
   * </pre>
   * 
   * Limit (e.g. for Pagination):
   * 
   * <pre>
   * sort(x, sp.limit(0, 2))
   * -&gt; [1, 2]
   * 
   * sort(y, sp.alpha().desc().limit(1, 2))
   * -&gt; [b, a]
   * </pre>
   * 
   * Sorting by external keys:
   * 
   * <pre>
   * sort(x, sb.by(w*))
   * -&gt; [3, 2, 1]
   * 
   * sort(x, sb.by(w*).desc())
   * -&gt; [1, 2, 3]
   * </pre>
   * 
   * Getting external keys:
   * 
   * <pre>
   * sort(x, sp.by(w*).get(k*))
   * -&gt; [x, y, z]
   * 
   * sort(x, sp.by(w*).get(#).get(k*))
   * -&gt; [3, x, 2, y, 1, z]
   * </pre>
   * @see #sort(byte[])
   * @see #sort(byte[], SortingParams, byte[])
   * @param key
   * @param sortingParameters
   * @return a list of sorted elements.
   */
  @Override
  public List<byte[]> sort(final byte[] key, final SortingParams sortingParameters) {
    checkIsInMultiOrPipeline();
    client.sort(key, sortingParameters);
    return client.getBinaryMultiBulkReply();
  }

  /**
   * BLPOP (and BRPOP) is a blocking list pop primitive. You can see this commands as blocking
   * versions of LPOP and RPOP able to block if the specified keys don't exist or contain empty
   * lists.
   * <p>
   * The following is a description of the exact semantic. We describe BLPOP but the two commands
   * are identical, the only difference is that BLPOP pops the element from the left (head) of the
   * list, and BRPOP pops from the right (tail).
   * <p>
   * <b>Non blocking behavior</b>
   * <p>
   * When BLPOP is called, if at least one of the specified keys contain a non empty list, an
   * element is popped from the head of the list and returned to the caller together with the name
   * of the key (BLPOP returns a two elements array, the first element is the key, the second the
   * popped value).
   * <p>
   * Keys are scanned from left to right, so for instance if you issue BLPOP list1 list2 list3 0
   * against a dataset where list1 does not exist but list2 and list3 contain non empty lists, BLPOP
   * guarantees to return an element from the list stored at list2 (since it is the first non empty
   * list starting from the left).
   * <p>
   * <b>Blocking behavior</b>
   * <p>
   * If none of the specified keys exist or contain non empty lists, BLPOP blocks until some other
   * client performs a LPUSH or an RPUSH operation against one of the lists.
   * <p>
   * Once new data is present on one of the lists, the client finally returns with the name of the
   * key unblocking it and the popped value.
   * <p>
   * When blocking, if a non-zero timeout is specified, the client will unblock returning a nil
   * special value if the specified amount of seconds passed without a push operation against at
   * least one of the specified keys.
   * <p>
   * The timeout argument is interpreted as an integer value. A timeout of zero means instead to
   * block forever.
   * <p>
   * <b>Multiple clients blocking for the same keys</b>
   * <p>
   * Multiple clients can block for the same key. They are put into a queue, so the first to be
   * served will be the one that started to wait earlier, in a first-blpopping first-served fashion.
   * <p>
   * <b>blocking POP inside a MULTI/EXEC transaction</b>
   * <p>
   * BLPOP and BRPOP can be used with pipelining (sending multiple commands and reading the replies
   * in batch), but it does not make sense to use BLPOP or BRPOP inside a MULTI/EXEC block (a Redis
   * transaction).
   * <p>
   * The behavior of BLPOP inside MULTI/EXEC when the list is empty is to return a multi-bulk nil
   * reply, exactly what happens when the timeout is reached. If you like science fiction, think at
   * it like if inside MULTI/EXEC the time will flow at infinite speed :)
   * <p>
   * Time complexity: O(1)
   * @see #brpop(int, byte[]...)
   * @param timeout
   * @param keys
   * @return BLPOP returns a two-elements array via a multi bulk reply in order to return both the
   *         unblocking key and the popped value.
   *         <p>
   *         When a non-zero timeout is specified, and the BLPOP operation timed out, the return
   *         value is a nil multi bulk reply. Most client values will return false or nil
   *         accordingly to the programming language used.
   */
  @Override
  public List<byte[]> blpop(final int timeout, final byte[]... keys) {
    return blpop(getArgsAddTimeout(timeout, keys));
  }

  private byte[][] getArgsAddTimeout(int timeout, byte[][] keys) {
    int size = keys.length;
    final byte[][] args = new byte[size + 1][];
    for (int at = 0; at != size; ++at) {
      args[at] = keys[at];
    }
    args[size] = Protocol.toByteArray(timeout);
    return args;
  }

  /**
   * Sort a Set or a List accordingly to the specified parameters and store the result at dstkey.
   * @see #sort(byte[], SortingParams)
   * @see #sort(byte[])
   * @see #sort(byte[], byte[])
   * @param key
   * @param sortingParameters
   * @param dstkey
   * @return The number of elements of the list at dstkey.
   */
  @Override
  public Long sort(final byte[] key, final SortingParams sortingParameters, final byte[] dstkey) {
    checkIsInMultiOrPipeline();
    client.sort(key, sortingParameters, dstkey);
    return client.getIntegerReply();
  }

  /**
   * Sort a Set or a List and Store the Result at dstkey.
   * <p>
   * Sort the elements contained in the List, Set, or Sorted Set value at key and store the result
   * at dstkey. By default sorting is numeric with elements being compared as double precision
   * floating point numbers. This is the simplest form of SORT.
   * @see #sort(byte[])
   * @see #sort(byte[], SortingParams)
   * @see #sort(byte[], SortingParams, byte[])
   * @param key
   * @param dstkey
   * @return The number of elements of the list at dstkey.
   */
  @Override
  public Long sort(final byte[] key, final byte[] dstkey) {
    checkIsInMultiOrPipeline();
    client.sort(key, dstkey);
    return client.getIntegerReply();
  }

  /**
   * BLPOP (and BRPOP) is a blocking list pop primitive. You can see this commands as blocking
   * versions of LPOP and RPOP able to block if the specified keys don't exist or contain empty
   * lists.
   * <p>
   * The following is a description of the exact semantic. We describe BLPOP but the two commands
   * are identical, the only difference is that BLPOP pops the element from the left (head) of the
   * list, and BRPOP pops from the right (tail).
   * <p>
   * <b>Non blocking behavior</b>
   * <p>
   * When BLPOP is called, if at least one of the specified keys contain a non empty list, an
   * element is popped from the head of the list and returned to the caller together with the name
   * of the key (BLPOP returns a two elements array, the first element is the key, the second the
   * popped value).
   * <p>
   * Keys are scanned from left to right, so for instance if you issue BLPOP list1 list2 list3 0
   * against a dataset where list1 does not exist but list2 and list3 contain non empty lists, BLPOP
   * guarantees to return an element from the list stored at list2 (since it is the first non empty
   * list starting from the left).
   * <p>
   * <b>Blocking behavior</b>
   * <p>
   * If none of the specified keys exist or contain non empty lists, BLPOP blocks until some other
   * client performs a LPUSH or an RPUSH operation against one of the lists.
   * <p>
   * Once new data is present on one of the lists, the client finally returns with the name of the
   * key unblocking it and the popped value.
   * <p>
   * When blocking, if a non-zero timeout is specified, the client will unblock returning a nil
   * special value if the specified amount of seconds passed without a push operation against at
   * least one of the specified keys.
   * <p>
   * The timeout argument is interpreted as an integer value. A timeout of zero means instead to
   * block forever.
   * <p>
   * <b>Multiple clients blocking for the same keys</b>
   * <p>
   * Multiple clients can block for the same key. They are put into a queue, so the first to be
   * served will be the one that started to wait earlier, in a first-blpopping first-served fashion.
   * <p>
   * <b>blocking POP inside a MULTI/EXEC transaction</b>
   * <p>
   * BLPOP and BRPOP can be used with pipelining (sending multiple commands and reading the replies
   * in batch), but it does not make sense to use BLPOP or BRPOP inside a MULTI/EXEC block (a Redis
   * transaction).
   * <p>
   * The behavior of BLPOP inside MULTI/EXEC when the list is empty is to return a multi-bulk nil
   * reply, exactly what happens when the timeout is reached. If you like science fiction, think at
   * it like if inside MULTI/EXEC the time will flow at infinite speed :)
   * <p>
   * Time complexity: O(1)
   * @see #blpop(int, byte[]...)
   * @param timeout
   * @param keys
   * @return BLPOP returns a two-elements array via a multi bulk reply in order to return both the
   *         unblocking key and the popped value.
   *         <p>
   *         When a non-zero timeout is specified, and the BLPOP operation timed out, the return
   *         value is a nil multi bulk reply. Most client values will return false or nil
   *         accordingly to the programming language used.
   */
  @Override
  public List<byte[]> brpop(final int timeout, final byte[]... keys) {
    return brpop(getArgsAddTimeout(timeout, keys));
  }

  @Override
  public List<byte[]> blpop(byte[]... args) {
    checkIsInMultiOrPipeline();
    client.blpop(args);
    client.setTimeoutInfinite();
    try {
      return client.getBinaryMultiBulkReply();
    } finally {
      client.rollbackTimeout();
    }
  }

  @Override
  public List<byte[]> brpop(byte[]... args) {
    checkIsInMultiOrPipeline();
    client.brpop(args);
    client.setTimeoutInfinite();
    try {
      return client.getBinaryMultiBulkReply();
    } finally {
      client.rollbackTimeout();
    }
  }

  /**
   * Request for authentication in a password protected Redis server. A Redis server can be
   * instructed to require a password before to allow clients to issue commands. This is done using
   * the requirepass directive in the Redis configuration file. If the password given by the client
   * is correct the server replies with an OK status code reply and starts accepting commands from
   * the client. Otherwise an error is returned and the clients needs to try a new password. Note
   * that for the high performance nature of Redis it is possible to try a lot of passwords in
   * parallel in very short time, so make sure to generate a strong and very long password so that
   * this attack is infeasible.
   * @param password
   * @return Status code reply
   */
  @Override
  public String auth(final String password) {
    checkIsInMultiOrPipeline();
    client.auth(password);
    return client.getStatusCodeReply();
  }

  public Pipeline pipelined() {
    pipeline = new Pipeline();
    pipeline.setClient(client);
    return pipeline;
  }

  @Override
  public Long zcount(final byte[] key, final double min, final double max) {
    return zcount(key, toByteArray(min), toByteArray(max));
  }

  @Override
  public Long zcount(final byte[] key, final byte[] min, final byte[] max) {
    checkIsInMultiOrPipeline();
    client.zcount(key, min, max);
    return client.getIntegerReply();
  }

  /**
   * Return the all the elements in the sorted set at key with a score between min and max
   * (including elements with score equal to min or max).
   * <p>
   * The elements having the same score are returned sorted lexicographically as ASCII strings (this
   * follows from a property of Redis sorted sets and does not involve further computation).
   * <p>
   * Using the optional {@link #zrangeByScore(byte[], double, double, int, int) LIMIT} it's possible
   * to get only a range of the matching elements in an SQL-alike way. Note that if offset is large
   * the commands needs to traverse the list for offset elements and this adds up to the O(M)
   * figure.
   * <p>
   * The {@link #zcount(byte[], double, double) ZCOUNT} command is similar to
   * {@link #zrangeByScore(byte[], double, double) ZRANGEBYSCORE} but instead of returning the
   * actual elements in the specified interval, it just returns the number of matching elements.
   * <p>
   * <b>Exclusive intervals and infinity</b>
   * <p>
   * min and max can be -inf and +inf, so that you are not required to know what's the greatest or
   * smallest element in order to take, for instance, elements "up to a given value".
   * <p>
   * Also while the interval is for default closed (inclusive) it's possible to specify open
   * intervals prefixing the score with a "(" character, so for instance:
   * <p>
   * {@code ZRANGEBYSCORE zset (1.3 5}
   * <p>
   * Will return all the values with score &gt; 1.3 and &lt;= 5, while for instance:
   * <p>
   * {@code ZRANGEBYSCORE zset (5 (10}
   * <p>
   * Will return all the values with score &gt; 5 and &lt; 10 (5 and 10 excluded).
   * <p>
   * <b>Time complexity:</b>
   * <p>
   * O(log(N))+O(M) with N being the number of elements in the sorted set and M the number of
   * elements returned by the command, so if M is constant (for instance you always ask for the
   * first ten elements with LIMIT) you can consider it O(log(N))
   * @see #zrangeByScore(byte[], double, double)
   * @see #zrangeByScore(byte[], double, double, int, int)
   * @see #zrangeByScoreWithScores(byte[], double, double)
   * @see #zrangeByScoreWithScores(byte[], double, double, int, int)
   * @see #zcount(byte[], double, double)
   * @param key
   * @param min
   * @param max
   * @return Multi bulk reply specifically a list of elements in the specified score range.
   */
  @Override
  public Set<byte[]> zrangeByScore(final byte[] key, final double min, final double max) {
    return zrangeByScore(key, toByteArray(min), toByteArray(max));
  }

  @Override
  public Set<byte[]> zrangeByScore(final byte[] key, final byte[] min, final byte[] max) {
    checkIsInMultiOrPipeline();
    client.zrangeByScore(key, min, max);
    return SetFromList.of(client.getBinaryMultiBulkReply());
  }

  /**
   * Return the all the elements in the sorted set at key with a score between min and max
   * (including elements with score equal to min or max).
   * <p>
   * The elements having the same score are returned sorted lexicographically as ASCII strings (this
   * follows from a property of Redis sorted sets and does not involve further computation).
   * <p>
   * Using the optional {@link #zrangeByScore(byte[], double, double, int, int) LIMIT} it's possible
   * to get only a range of the matching elements in an SQL-alike way. Note that if offset is large
   * the commands needs to traverse the list for offset elements and this adds up to the O(M)
   * figure.
   * <p>
   * The {@link #zcount(byte[], double, double) ZCOUNT} command is similar to
   * {@link #zrangeByScore(byte[], double, double) ZRANGEBYSCORE} but instead of returning the
   * actual elements in the specified interval, it just returns the number of matching elements.
   * <p>
   * <b>Exclusive intervals and infinity</b>
   * <p>
   * min and max can be -inf and +inf, so that you are not required to know what's the greatest or
   * smallest element in order to take, for instance, elements "up to a given value".
   * <p>
   * Also while the interval is for default closed (inclusive) it's possible to specify open
   * intervals prefixing the score with a "(" character, so for instance:
   * <p>
   * {@code ZRANGEBYSCORE zset (1.3 5}
   * <p>
   * Will return all the values with score &gt; 1.3 and &lt;= 5, while for instance:
   * <p>
   * {@code ZRANGEBYSCORE zset (5 (10}
   * <p>
   * Will return all the values with score &gt; 5 and &lt; 10 (5 and 10 excluded).
   * <p>
   * <b>Time complexity:</b>
   * <p>
   * O(log(N))+O(M) with N being the number of elements in the sorted set and M the number of
   * elements returned by the command, so if M is constant (for instance you always ask for the
   * first ten elements with LIMIT) you can consider it O(log(N))
   * @see #zrangeByScore(byte[], double, double)
   * @see #zrangeByScore(byte[], double, double, int, int)
   * @see #zrangeByScoreWithScores(byte[], double, double)
   * @see #zrangeByScoreWithScores(byte[], double, double, int, int)
   * @see #zcount(byte[], double, double)
   * @param key
   * @param min
   * @param max
   * @return Multi bulk reply specifically a list of elements in the specified score range.
   */
  @Override
  public Set<byte[]> zrangeByScore(final byte[] key, final double min, final double max,
      final int offset, final int count) {
    return zrangeByScore(key, toByteArray(min), toByteArray(max), offset, count);
  }

  @Override
  public Set<byte[]> zrangeByScore(final byte[] key, final byte[] min, final byte[] max,
      final int offset, final int count) {
    checkIsInMultiOrPipeline();
    client.zrangeByScore(key, min, max, offset, count);
    return SetFromList.of(client.getBinaryMultiBulkReply());
  }

  /**
   * Return the all the elements in the sorted set at key with a score between min and max
   * (including elements with score equal to min or max).
   * <p>
   * The elements having the same score are returned sorted lexicographically as ASCII strings (this
   * follows from a property of Redis sorted sets and does not involve further computation).
   * <p>
   * Using the optional {@link #zrangeByScore(byte[], double, double, int, int) LIMIT} it's possible
   * to get only a range of the matching elements in an SQL-alike way. Note that if offset is large
   * the commands needs to traverse the list for offset elements and this adds up to the O(M)
   * figure.
   * <p>
   * The {@link #zcount(byte[], double, double) ZCOUNT} command is similar to
   * {@link #zrangeByScore(byte[], double, double) ZRANGEBYSCORE} but instead of returning the
   * actual elements in the specified interval, it just returns the number of matching elements.
   * <p>
   * <b>Exclusive intervals and infinity</b>
   * <p>
   * min and max can be -inf and +inf, so that you are not required to know what's the greatest or
   * smallest element in order to take, for instance, elements "up to a given value".
   * <p>
   * Also while the interval is for default closed (inclusive) it's possible to specify open
   * intervals prefixing the score with a "(" character, so for instance:
   * <p>
   * {@code ZRANGEBYSCORE zset (1.3 5}
   * <p>
   * Will return all the values with score &gt; 1.3 and &lt;= 5, while for instance:
   * <p>
   * {@code ZRANGEBYSCORE zset (5 (10}
   * <p>
   * Will return all the values with score &gt; 5 and &lt; 10 (5 and 10 excluded).
   * <p>
   * <b>Time complexity:</b>
   * <p>
   * O(log(N))+O(M) with N being the number of elements in the sorted set and M the number of
   * elements returned by the command, so if M is constant (for instance you always ask for the
   * first ten elements with LIMIT) you can consider it O(log(N))
   * @see #zrangeByScore(byte[], double, double)
   * @see #zrangeByScore(byte[], double, double, int, int)
   * @see #zrangeByScoreWithScores(byte[], double, double)
   * @see #zrangeByScoreWithScores(byte[], double, double, int, int)
   * @see #zcount(byte[], double, double)
   * @param key
   * @param min
   * @param max
   * @return Multi bulk reply specifically a list of elements in the specified score range.
   */
  @Override
  public Set<Tuple> zrangeByScoreWithScores(final byte[] key, final double min, final double max) {
    return zrangeByScoreWithScores(key, toByteArray(min), toByteArray(max));
  }

  @Override
  public Set<Tuple> zrangeByScoreWithScores(final byte[] key, final byte[] min, final byte[] max) {
    checkIsInMultiOrPipeline();
    client.zrangeByScoreWithScores(key, min, max);
    return getBinaryTupledSet();
  }

  /**
   * Return the all the elements in the sorted set at key with a score between min and max
   * (including elements with score equal to min or max).
   * <p>
   * The elements having the same score are returned sorted lexicographically as ASCII strings (this
   * follows from a property of Redis sorted sets and does not involve further computation).
   * <p>
   * Using the optional {@link #zrangeByScore(byte[], double, double, int, int) LIMIT} it's possible
   * to get only a range of the matching elements in an SQL-alike way. Note that if offset is large
   * the commands needs to traverse the list for offset elements and this adds up to the O(M)
   * figure.
   * <p>
   * The {@link #zcount(byte[], double, double) ZCOUNT} command is similar to
   * {@link #zrangeByScore(byte[], double, double) ZRANGEBYSCORE} but instead of returning the
   * actual elements in the specified interval, it just returns the number of matching elements.
   * <p>
   * <b>Exclusive intervals and infinity</b>
   * <p>
   * min and max can be -inf and +inf, so that you are not required to know what's the greatest or
   * smallest element in order to take, for instance, elements "up to a given value".
   * <p>
   * Also while the interval is for default closed (inclusive) it's possible to specify open
   * intervals prefixing the score with a "(" character, so for instance:
   * <p>
   * {@code ZRANGEBYSCORE zset (1.3 5}
   * <p>
   * Will return all the values with score &gt; 1.3 and &lt;= 5, while for instance:
   * <p>
   * {@code ZRANGEBYSCORE zset (5 (10}
   * <p>
   * Will return all the values with score &gt; 5 and &lt; 10 (5 and 10 excluded).
   * <p>
   * <b>Time complexity:</b>
   * <p>
   * O(log(N))+O(M) with N being the number of elements in the sorted set and M the number of
   * elements returned by the command, so if M is constant (for instance you always ask for the
   * first ten elements with LIMIT) you can consider it O(log(N))
   * @see #zrangeByScore(byte[], double, double)
   * @see #zrangeByScore(byte[], double, double, int, int)
   * @see #zrangeByScoreWithScores(byte[], double, double)
   * @see #zrangeByScoreWithScores(byte[], double, double, int, int)
   * @see #zcount(byte[], double, double)
   * @param key
   * @param min
   * @param max
   * @return Multi bulk reply specifically a list of elements in the specified score range.
   */
  @Override
  public Set<Tuple> zrangeByScoreWithScores(final byte[] key, final double min, final double max,
      final int offset, final int count) {
    return zrangeByScoreWithScores(key, toByteArray(min), toByteArray(max), offset, count);
  }

  @Override
  public Set<Tuple> zrangeByScoreWithScores(final byte[] key, final byte[] min, final byte[] max,
      final int offset, final int count) {
    checkIsInMultiOrPipeline();
    client.zrangeByScoreWithScores(key, min, max, offset, count);
    return getBinaryTupledSet();
  }

  private Set<Tuple> getBinaryTupledSet() {
    checkIsInMultiOrPipeline();
    List<byte[]> membersWithScores = client.getBinaryMultiBulkReply();
    if (membersWithScores.size() == 0) {
      return Collections.emptySet();
    }
    Set<Tuple> set = new LinkedHashSet<Tuple>(membersWithScores.size() / 2, 1.0f);
    Iterator<byte[]> iterator = membersWithScores.iterator();
    while (iterator.hasNext()) {
      set.add(new Tuple(iterator.next(), Double.valueOf(SafeEncoder.encode(iterator.next()))));
    }
    return set;
  }

  @Override
  public Set<byte[]> zrevrangeByScore(final byte[] key, final double max, final double min) {
    return zrevrangeByScore(key, toByteArray(max), toByteArray(min));
  }

  @Override
  public Set<byte[]> zrevrangeByScore(final byte[] key, final byte[] max, final byte[] min) {
    checkIsInMultiOrPipeline();
    client.zrevrangeByScore(key, max, min);
    return SetFromList.of(client.getBinaryMultiBulkReply());
  }

  @Override
  public Set<byte[]> zrevrangeByScore(final byte[] key, final double max, final double min,
      final int offset, final int count) {
    return zrevrangeByScore(key, toByteArray(max), toByteArray(min), offset, count);
  }

  @Override
  public Set<byte[]> zrevrangeByScore(final byte[] key, final byte[] max, final byte[] min,
      final int offset, final int count) {
    checkIsInMultiOrPipeline();
    client.zrevrangeByScore(key, max, min, offset, count);
    return SetFromList.of(client.getBinaryMultiBulkReply());
  }

  @Override
  public Set<Tuple> zrevrangeByScoreWithScores(final byte[] key, final double max, final double min) {
    return zrevrangeByScoreWithScores(key, toByteArray(max), toByteArray(min));
  }

  @Override
  public Set<Tuple> zrevrangeByScoreWithScores(final byte[] key, final double max,
      final double min, final int offset, final int count) {
    return zrevrangeByScoreWithScores(key, toByteArray(max), toByteArray(min), offset, count);
  }

  @Override
  public Set<Tuple> zrevrangeByScoreWithScores(final byte[] key, final byte[] max, final byte[] min) {
    checkIsInMultiOrPipeline();
    client.zrevrangeByScoreWithScores(key, max, min);
    return getBinaryTupledSet();
  }

  @Override
  public Set<Tuple> zrevrangeByScoreWithScores(final byte[] key, final byte[] max,
      final byte[] min, final int offset, final int count) {
    checkIsInMultiOrPipeline();
    client.zrevrangeByScoreWithScores(key, max, min, offset, count);
    return getBinaryTupledSet();
  }

  /**
   * Remove all elements in the sorted set at key with rank between start and end. Start and end are
   * 0-based with rank 0 being the element with the lowest score. Both start and end can be negative
   * numbers, where they indicate offsets starting at the element with the highest rank. For
   * example: -1 is the element with the highest score, -2 the element with the second highest score
   * and so forth.
   * <p>
   * <b>Time complexity:</b> O(log(N))+O(M) with N being the number of elements in the sorted set
   * and M the number of elements removed by the operation
   */
  @Override
  public Long zremrangeByRank(final byte[] key, final long start, final long end) {
    checkIsInMultiOrPipeline();
    client.zremrangeByRank(key, start, end);
    return client.getIntegerReply();
  }

  /**
   * Remove all the elements in the sorted set at key with a score between min and max (including
   * elements with score equal to min or max).
   * <p>
   * <b>Time complexity:</b>
   * <p>
   * O(log(N))+O(M) with N being the number of elements in the sorted set and M the number of
   * elements removed by the operation
   * @param key
   * @param start
   * @param end
   * @return Integer reply, specifically the number of elements removed.
   */
  @Override
  public Long zremrangeByScore(final byte[] key, final double start, final double end) {
    return zremrangeByScore(key, toByteArray(start), toByteArray(end));
  }

  @Override
  public Long zremrangeByScore(final byte[] key, final byte[] start, final byte[] end) {
    checkIsInMultiOrPipeline();
    client.zremrangeByScore(key, start, end);
    return client.getIntegerReply();
  }

  /**
   * Creates a union or intersection of N sorted sets given by keys k1 through kN, and stores it at
   * dstkey. It is mandatory to provide the number of input keys N, before passing the input keys
   * and the other (optional) arguments.
   * <p>
   * As the terms imply, the {@link #zinterstore(byte[], byte[]...)} ZINTERSTORE} command requires
   * an element to be present in each of the given inputs to be inserted in the result. The {@link
   * #zunionstore(byte[], byte[]...)} command inserts all elements across all inputs.
   * <p>
   * Using the WEIGHTS option, it is possible to add weight to each input sorted set. This means
   * that the score of each element in the sorted set is first multiplied by this weight before
   * being passed to the aggregation. When this option is not given, all weights default to 1.
   * <p>
   * With the AGGREGATE option, it's possible to specify how the results of the union or
   * intersection are aggregated. This option defaults to SUM, where the score of an element is
   * summed across the inputs where it exists. When this option is set to be either MIN or MAX, the
   * resulting set will contain the minimum or maximum score of an element across the inputs where
   * it exists.
   * <p>
   * <b>Time complexity:</b> O(N) + O(M log(M)) with N being the sum of the sizes of the input
   * sorted sets, and M being the number of elements in the resulting sorted set
   * @see #zunionstore(byte[], byte[]...)
   * @see #zunionstore(byte[], ZParams, byte[]...)
   * @see #zinterstore(byte[], byte[]...)
   * @see #zinterstore(byte[], ZParams, byte[]...)
   * @param dstkey
   * @param sets
   * @return Integer reply, specifically the number of elements in the sorted set at dstkey
   */
  @Override
  public Long zunionstore(final byte[] dstkey, final byte[]... sets) {
    checkIsInMultiOrPipeline();
    client.zunionstore(dstkey, sets);
    return client.getIntegerReply();
  }

  /**
   * Creates a union or intersection of N sorted sets given by keys k1 through kN, and stores it at
   * dstkey. It is mandatory to provide the number of input keys N, before passing the input keys
   * and the other (optional) arguments.
   * <p>
   * As the terms imply, the {@link #zinterstore(byte[], byte[]...) ZINTERSTORE} command requires an
   * element to be present in each of the given inputs to be inserted in the result. The {@link
   * #zunionstore(byte[], byte[]...) ZUNIONSTORE} command inserts all elements across all inputs.
   * <p>
   * Using the WEIGHTS option, it is possible to add weight to each input sorted set. This means
   * that the score of each element in the sorted set is first multiplied by this weight before
   * being passed to the aggregation. When this option is not given, all weights default to 1.
   * <p>
   * With the AGGREGATE option, it's possible to specify how the results of the union or
   * intersection are aggregated. This option defaults to SUM, where the score of an element is
   * summed across the inputs where it exists. When this option is set to be either MIN or MAX, the
   * resulting set will contain the minimum or maximum score of an element across the inputs where
   * it exists.
   * <p>
   * <b>Time complexity:</b> O(N) + O(M log(M)) with N being the sum of the sizes of the input
   * sorted sets, and M being the number of elements in the resulting sorted set
   * @see #zunionstore(byte[], byte[]...)
   * @see #zunionstore(byte[], ZParams, byte[]...)
   * @see #zinterstore(byte[], byte[]...)
   * @see #zinterstore(byte[], ZParams, byte[]...)
   * @param dstkey
   * @param sets
   * @param params
   * @return Integer reply, specifically the number of elements in the sorted set at dstkey
   */
  @Override
  public Long zunionstore(final byte[] dstkey, final ZParams params, final byte[]... sets) {
    checkIsInMultiOrPipeline();
    client.zunionstore(dstkey, params, sets);
    return client.getIntegerReply();
  }

  /**
   * Creates a union or intersection of N sorted sets given by keys k1 through kN, and stores it at
   * dstkey. It is mandatory to provide the number of input keys N, before passing the input keys
   * and the other (optional) arguments.
   * <p>
   * As the terms imply, the {@link #zinterstore(byte[], byte[]...) ZINTERSTORE} command requires an
   * element to be present in each of the given inputs to be inserted in the result. The {@link
   * #zunionstore(byte[], byte[]...) ZUNIONSTORE} command inserts all elements across all inputs.
   * <p>
   * Using the WEIGHTS option, it is possible to add weight to each input sorted set. This means
   * that the score of each element in the sorted set is first multiplied by this weight before
   * being passed to the aggregation. When this option is not given, all weights default to 1.
   * <p>
   * With the AGGREGATE option, it's possible to specify how the results of the union or
   * intersection are aggregated. This option defaults to SUM, where the score of an element is
   * summed across the inputs where it exists. When this option is set to be either MIN or MAX, the
   * resulting set will contain the minimum or maximum score of an element across the inputs where
   * it exists.
   * <p>
   * <b>Time complexity:</b> O(N) + O(M log(M)) with N being the sum of the sizes of the input
   * sorted sets, and M being the number of elements in the resulting sorted set
   * @see #zunionstore(byte[], byte[]...)
   * @see #zunionstore(byte[], ZParams, byte[]...)
   * @see #zinterstore(byte[], byte[]...)
   * @see #zinterstore(byte[], ZParams, byte[]...)
   * @param dstkey
   * @param sets
   * @return Integer reply, specifically the number of elements in the sorted set at dstkey
   */
  @Override
  public Long zinterstore(final byte[] dstkey, final byte[]... sets) {
    checkIsInMultiOrPipeline();
    client.zinterstore(dstkey, sets);
    return client.getIntegerReply();
  }

  /**
   * Creates a union or intersection of N sorted sets given by keys k1 through kN, and stores it at
   * dstkey. It is mandatory to provide the number of input keys N, before passing the input keys
   * and the other (optional) arguments.
   * <p>
   * As the terms imply, the {@link #zinterstore(byte[], byte[]...) ZINTERSTORE} command requires an
   * element to be present in each of the given inputs to be inserted in the result. The {@link
   * #zunionstore(byte[], byte[]...) ZUNIONSTORE} command inserts all elements across all inputs.
   * <p>
   * Using the WEIGHTS option, it is possible to add weight to each input sorted set. This means
   * that the score of each element in the sorted set is first multiplied by this weight before
   * being passed to the aggregation. When this option is not given, all weights default to 1.
   * <p>
   * With the AGGREGATE option, it's possible to specify how the results of the union or
   * intersection are aggregated. This option defaults to SUM, where the score of an element is
   * summed across the inputs where it exists. When this option is set to be either MIN or MAX, the
   * resulting set will contain the minimum or maximum score of an element across the inputs where
   * it exists.
   * <p>
   * <b>Time complexity:</b> O(N) + O(M log(M)) with N being the sum of the sizes of the input
   * sorted sets, and M being the number of elements in the resulting sorted set
   * @see #zunionstore(byte[], byte[]...)
   * @see #zunionstore(byte[], ZParams, byte[]...)
   * @see #zinterstore(byte[], byte[]...)
   * @see #zinterstore(byte[], ZParams, byte[]...)
   * @param dstkey
   * @param sets
   * @param params
   * @return Integer reply, specifically the number of elements in the sorted set at dstkey
   */
  @Override
  public Long zinterstore(final byte[] dstkey, final ZParams params, final byte[]... sets) {
    checkIsInMultiOrPipeline();
    client.zinterstore(dstkey, params, sets);
    return client.getIntegerReply();
  }

  @Override
  public Long zlexcount(final byte[] key, final byte[] min, final byte[] max) {
    checkIsInMultiOrPipeline();
    client.zlexcount(key, min, max);
    return client.getIntegerReply();
  }

  @Override
  public Set<byte[]> zrangeByLex(final byte[] key, final byte[] min, final byte[] max) {
    checkIsInMultiOrPipeline();
    client.zrangeByLex(key, min, max);
    return SetFromList.of(client.getBinaryMultiBulkReply());
  }

  @Override
  public Set<byte[]> zrangeByLex(final byte[] key, final byte[] min, final byte[] max,
      final int offset, final int count) {
    checkIsInMultiOrPipeline();
    client.zrangeByLex(key, min, max, offset, count);
    return SetFromList.of(client.getBinaryMultiBulkReply());
  }

  @Override
  public Set<byte[]> zrevrangeByLex(byte[] key, byte[] max, byte[] min) {
    checkIsInMultiOrPipeline();
    client.zrevrangeByLex(key, max, min);
    return SetFromList.of(client.getBinaryMultiBulkReply());
  }

  @Override
  public Set<byte[]> zrevrangeByLex(byte[] key, byte[] max, byte[] min, int offset, int count) {
    checkIsInMultiOrPipeline();
    client.zrevrangeByLex(key, max, min, offset, count);
    return SetFromList.of(client.getBinaryMultiBulkReply());
  }

  @Override
  public Long zremrangeByLex(final byte[] key, final byte[] min, final byte[] max) {
    checkIsInMultiOrPipeline();
    client.zremrangeByLex(key, min, max);
    return client.getIntegerReply();
  }

  /**
   * Synchronously save the DB on disk.
   * <p>
   * Save the whole dataset on disk (this means that all the databases are saved, as well as keys
   * with an EXPIRE set (the expire is preserved). The server hangs while the saving is not
   * completed, no connection is served in the meanwhile. An OK code is returned when the DB was
   * fully stored in disk.
   * <p>
   * The background variant of this command is {@link #bgsave() BGSAVE} that is able to perform the
   * saving in the background while the server continues serving other clients.
   * <p>
   * @return Status code reply
   */
  @Override
  public String save() {
    client.save();
    return client.getStatusCodeReply();
  }

  /**
   * Asynchronously save the DB on disk.
   * <p>
   * Save the DB in background. The OK code is immediately returned. Redis forks, the parent
   * continues to server the clients, the child saves the DB on disk then exit. A client my be able
   * to check if the operation succeeded using the LASTSAVE command.
   * @return Status code reply
   */
  @Override
  public String bgsave() {
    client.bgsave();
    return client.getStatusCodeReply();
  }

  /**
   * Rewrite the append only file in background when it gets too big. Please for detailed
   * information about the Redis Append Only File check the <a
   * href="http://redis.io/topics/persistence#append-only-file">Append Only File Howto</a>.
   * <p>
   * BGREWRITEAOF rewrites the Append Only File in background when it gets too big. The Redis Append
   * Only File is a Journal, so every operation modifying the dataset is logged in the Append Only
   * File (and replayed at startup). This means that the Append Only File always grows. In order to
   * rebuild its content the BGREWRITEAOF creates a new version of the append only file starting
   * directly form the dataset in memory in order to guarantee the generation of the minimal number
   * of commands needed to rebuild the database.
   * <p>
   * @return Status code reply
   */
  @Override
  public String bgrewriteaof() {
    client.bgrewriteaof();
    return client.getStatusCodeReply();
  }

  /**
   * Return the UNIX time stamp of the last successfully saving of the dataset on disk.
   * <p>
   * Return the UNIX TIME of the last DB save executed with success. A client may check if a
   * {@link #bgsave() BGSAVE} command succeeded reading the LASTSAVE value, then issuing a BGSAVE
   * command and checking at regular intervals every N seconds if LASTSAVE changed.
   * @return Integer reply, specifically an UNIX time stamp.
   */
  @Override
  public Long lastsave() {
    client.lastsave();
    return client.getIntegerReply();
  }

  /**
   * Synchronously save the DB on disk, then shutdown the server.
   * <p>
   * Stop all the clients, save the DB, then quit the server. This commands makes sure that the DB
   * is switched off without the lost of any data. This is not guaranteed if the client uses simply
   * {@link #save() SAVE} and then {@link #quit() QUIT} because other clients may alter the DB data
   * between the two commands.
   * @return Status code reply on error. On success nothing is returned since the server quits and
   *         the connection is closed.
   */
  @Override
  public String shutdown() {
    client.shutdown();
    String status;
    try {
      status = client.getStatusCodeReply();
    } catch (JedisException ex) {
      status = null;
    }
    return status;
  }

  /**
   * Provide information and statistics about the server.
   * <p>
   * The info command returns different information and statistics about the server in an format
   * that's simple to parse by computers and easy to read by humans.
   * <p>
   * <b>Format of the returned String:</b>
   * <p>
   * All the fields are in the form field:value
   * 
   * <pre>
   * edis_version:0.07
   * connected_clients:1
   * connected_slaves:0
   * used_memory:3187
   * changes_since_last_save:0
   * last_save_time:1237655729
   * total_connections_received:1
   * total_commands_processed:1
   * uptime_in_seconds:25
   * uptime_in_days:0
   * </pre>
   * 
   * <b>Notes</b>
   * <p>
   * used_memory is returned in bytes, and is the total number of bytes allocated by the program
   * using malloc.
   * <p>
   * uptime_in_days is redundant since the uptime in seconds contains already the full uptime
   * information, this field is only mainly present for humans.
   * <p>
   * changes_since_last_save does not refer to the number of key changes, but to the number of
   * operations that produced some kind of change in the dataset.
   * <p>
   * @return Bulk reply
   */
  @Override
  public String info() {
    client.info();
    return client.getBulkReply();
  }

  @Override
  public String info(final String section) {
    client.info(section);
    return client.getBulkReply();
  }

  /**
   * Dump all the received requests in real time.
   * <p>
   * MONITOR is a debugging command that outputs the whole sequence of commands received by the
   * Redis server. is very handy in order to understand what is happening into the database. This
   * command is used directly via telnet.
   * @param jedisMonitor
   */
  public void monitor(final JedisMonitor jedisMonitor) {
    client.monitor();
    client.getStatusCodeReply();
    jedisMonitor.proceed(client);
  }

  /**
   * Change the replication settings.
   * <p>
   * The SLAVEOF command can change the replication settings of a slave on the fly. If a Redis
   * server is arleady acting as slave, the command SLAVEOF NO ONE will turn off the replicaiton
   * turning the Redis server into a MASTER. In the proper form SLAVEOF hostname port will make the
   * server a slave of the specific server listening at the specified hostname and port.
   * <p>
   * If a server is already a slave of some master, SLAVEOF hostname port will stop the replication
   * against the old server and start the synchrnonization against the new one discarding the old
   * dataset.
   * <p>
   * The form SLAVEOF no one will stop replication turning the server into a MASTER but will not
   * discard the replication. So if the old master stop working it is possible to turn the slave
   * into a master and set the application to use the new master in read/write. Later when the other
   * Redis server will be fixed it can be configured in order to work as slave.
   * <p>
   * @param host
   * @param port
   * @return Status code reply
   */
  @Override
  public String slaveof(final String host, final int port) {
    client.slaveof(host, port);
    return client.getStatusCodeReply();
  }

  @Override
  public String slaveofNoOne() {
    client.slaveofNoOne();
    return client.getStatusCodeReply();
  }

  /**
   * Retrieve the configuration of a running Redis server. Not all the configuration parameters are
   * supported.
   * <p>
   * CONFIG GET returns the current configuration parameters. This sub command only accepts a single
   * argument, that is glob style pattern. All the configuration parameters matching this parameter
   * are reported as a list of key-value pairs.
   * <p>
   * <b>Example:</b>
   * 
   * <pre>
   * $ redis-cli config get '*'
   * 1. "dbfilename"
   * 2. "dump.rdb"
   * 3. "requirepass"
   * 4. (nil)
   * 5. "masterauth"
   * 6. (nil)
   * 7. "maxmemory"
   * 8. "0\n"
   * 9. "appendfsync"
   * 10. "everysec"
   * 11. "save"
   * 12. "3600 1 300 100 60 10000"
   * 
   * $ redis-cli config get 'm*'
   * 1. "masterauth"
   * 2. (nil)
   * 3. "maxmemory"
   * 4. "0\n"
   * </pre>
   * @param pattern
   * @return Bulk reply.
   */
  @Override
  public List<byte[]> configGet(final byte[] pattern) {
    client.configGet(pattern);
    return client.getBinaryMultiBulkReply();
  }

  /**
   * Reset the stats returned by INFO
   * @return
   */
  @Override
  public String configResetStat() {
    client.configResetStat();
    return client.getStatusCodeReply();
  }

  /**
   * Alter the configuration of a running Redis server. Not all the configuration parameters are
   * supported.
   * <p>
   * The list of configuration parameters supported by CONFIG SET can be obtained issuing a
   * {@link #configGet(byte[]) CONFIG GET *} command.
   * <p>
   * The configuration set using CONFIG SET is immediately loaded by the Redis server that will
   * start acting as specified starting from the next command.
   * <p>
   * <b>Parameters value format</b>
   * <p>
   * The value of the configuration parameter is the same as the one of the same parameter in the
   * Redis configuration file, with the following exceptions:
   * <p>
   * <ul>
   * <li>The save paramter is a list of space-separated integers. Every pair of integers specify the
   * time and number of changes limit to trigger a save. For instance the command CONFIG SET save
   * "3600 10 60 10000" will configure the server to issue a background saving of the RDB file every
   * 3600 seconds if there are at least 10 changes in the dataset, and every 60 seconds if there are
   * at least 10000 changes. To completely disable automatic snapshots just set the parameter as an
   * empty string.
   * <li>All the integer parameters representing memory are returned and accepted only using bytes
   * as unit.
   * </ul>
   * @param parameter
   * @param value
   * @return Status code reply
   */
  @Override
  public byte[] configSet(final byte[] parameter, final byte[] value) {
    client.configSet(parameter, value);
    return client.getBinaryBulkReply();
  }

  public boolean isConnected() {
    return client.isConnected();
  }

  @Override
  public Long strlen(final byte[] key) {
    client.strlen(key);
    return client.getIntegerReply();
  }

  public void sync() {
    client.sync();
  }

  @Override
  public Long lpushx(final byte[] key, final byte[]... string) {
    client.lpushx(key, string);
    return client.getIntegerReply();
  }

  /**
   * Undo a {@link #expire(byte[], int) expire} at turning the expire key into a normal key.
   * <p>
   * Time complexity: O(1)
   * @param key
   * @return Integer reply, specifically: 1: the key is now persist. 0: the key is not persist (only
   *         happens when key not set).
   */
  @Override
  public Long persist(final byte[] key) {
    client.persist(key);
    return client.getIntegerReply();
  }

  @Override
  public Long rpushx(final byte[] key, final byte[]... string) {
    client.rpushx(key, string);
    return client.getIntegerReply();
  }

  @Override
  public byte[] echo(final byte[] string) {
    client.echo(string);
    return client.getBinaryBulkReply();
  }

  @Override
  public Long linsert(final byte[] key, final LIST_POSITION where, final byte[] pivot,
      final byte[] value) {
    client.linsert(key, where, pivot, value);
    return client.getIntegerReply();
  }

  @Override
  public String debug(final DebugParams params) {
    client.debug(params);
    return client.getStatusCodeReply();
  }

  public Client getClient() {
    return client;
  }

  /**
   * Pop a value from a list, push it to another list and return it; or block until one is available
   * @param source
   * @param destination
   * @param timeout
   * @return the element
   */
  @Override
  public byte[] brpoplpush(byte[] source, byte[] destination, int timeout) {
    client.brpoplpush(source, destination, timeout);
    client.setTimeoutInfinite();
    try {
      return client.getBinaryBulkReply();
    } finally {
      client.rollbackTimeout();
    }
  }

  /**
   * Sets or clears the bit at offset in the string value stored at key
   * @param key
   * @param offset
   * @param value
   * @return
   */
  @Override
  public Boolean setbit(byte[] key, long offset, boolean value) {
    client.setbit(key, offset, value);
    return client.getIntegerReply() == 1;
  }

  @Override
  public Boolean setbit(byte[] key, long offset, byte[] value) {
    client.setbit(key, offset, value);
    return client.getIntegerReply() == 1;
  }

  /**
   * Returns the bit value at offset in the string value stored at key
   * @param key
   * @param offset
   * @return
   */
  @Override
  public Boolean getbit(byte[] key, long offset) {
    client.getbit(key, offset);
    return client.getIntegerReply() == 1;
  }

  public Long bitpos(final byte[] key, final boolean value) {
    return bitpos(key, value, new BitPosParams());
  }

  public Long bitpos(final byte[] key, final boolean value, final BitPosParams params) {
    client.bitpos(key, value, params);
    return client.getIntegerReply();
  }

  @Override
  public Long setrange(byte[] key, long offset, byte[] value) {
    client.setrange(key, offset, value);
    return client.getIntegerReply();
  }

  @Override
  public byte[] getrange(byte[] key, long startOffset, long endOffset) {
    client.getrange(key, startOffset, endOffset);
    return client.getBinaryBulkReply();
  }

  @Override
  public Long publish(byte[] channel, byte[] message) {
    client.publish(channel, message);
    return client.getIntegerReply();
  }

  @Override
  public void subscribe(BinaryJedisPubSub jedisPubSub, byte[]... channels) {
    client.setTimeoutInfinite();
    try {
      jedisPubSub.proceed(client, channels);
    } finally {
      client.rollbackTimeout();
    }
  }

  @Override
  public void psubscribe(BinaryJedisPubSub jedisPubSub, byte[]... patterns) {
    client.setTimeoutInfinite();
    try {
      jedisPubSub.proceedWithPatterns(client, patterns);
    } finally {
      client.rollbackTimeout();
    }
  }

  @Override
  public int getDB() {
    return client.getDB();
  }

  /**
   * Evaluates scripts using the Lua interpreter built into Redis starting from version 2.6.0.
   * <p>
   * @return Script result
   */
  @Override
  public Object eval(byte[] script, List<byte[]> keys, List<byte[]> args) {
    return eval(script, toByteArray(keys.size()), getParamsWithBinary(keys, args));
  }

  protected static byte[][] getParamsWithBinary(List<byte[]> keys, List<byte[]> args) {
    final int keyCount = keys.size();
    final int argCount = args.size();
    byte[][] params = new byte[keyCount + argCount][];

    for (int i = 0; i < keyCount; i++)
      params[i] = keys.get(i);

    for (int i = 0; i < argCount; i++)
      params[keyCount + i] = args.get(i);

    return params;
  }

  @Override
  public Object eval(byte[] script, byte[] keyCount, byte[]... params) {
    client.setTimeoutInfinite();
    try {
      client.eval(script, keyCount, params);
      return client.getOne();
    } finally {
      client.rollbackTimeout();
    }
  }

  @Override
  public Object eval(byte[] script, int keyCount, byte[]... params) {
    return eval(script, toByteArray(keyCount), params);
  }

  @Override
  public Object eval(byte[] script) {
    return eval(script, 0);
  }

  @Override
  public Object evalsha(byte[] sha1) {
    return evalsha(sha1, 1);
  }

  @Override
  public Object evalsha(byte[] sha1, List<byte[]> keys, List<byte[]> args) {
    return evalsha(sha1, keys.size(), getParamsWithBinary(keys, args));
  }

  @Override
  public Object evalsha(byte[] sha1, int keyCount, byte[]... params) {
    client.setTimeoutInfinite();
    try {
      client.evalsha(sha1, keyCount, params);
      return client.getOne();
    } finally {
      client.rollbackTimeout();
    }
  }

  @Override
  public String scriptFlush() {
    client.scriptFlush();
    return client.getStatusCodeReply();
  }

  public Long scriptExists(byte[] sha1) {
    byte[][] a = new byte[1][];
    a[0] = sha1;
    return scriptExists(a).get(0);
  }

  @Override
  public List<Long> scriptExists(byte[]... sha1) {
    client.scriptExists(sha1);
    return client.getIntegerMultiBulkReply();
  }

  @Override
  public byte[] scriptLoad(byte[] script) {
    client.scriptLoad(script);
    return client.getBinaryBulkReply();
  }

  @Override
  public String scriptKill() {
    client.scriptKill();
    return client.getStatusCodeReply();
  }

  @Override
  public String slowlogReset() {
    client.slowlogReset();
    return client.getBulkReply();
  }

  @Override
  public Long slowlogLen() {
    client.slowlogLen();
    return client.getIntegerReply();
  }

  @Override
  public List<byte[]> slowlogGetBinary() {
    client.slowlogGet();
    return client.getBinaryMultiBulkReply();
  }

  @Override
  public List<byte[]> slowlogGetBinary(long entries) {
    client.slowlogGet(entries);
    return client.getBinaryMultiBulkReply();
  }

  @Override
  public Long objectRefcount(byte[] key) {
    client.objectRefcount(key);
    return client.getIntegerReply();
  }

  @Override
  public byte[] objectEncoding(byte[] key) {
    client.objectEncoding(key);
    return client.getBinaryBulkReply();
  }

  @Override
  public Long objectIdletime(byte[] key) {
    client.objectIdletime(key);
    return client.getIntegerReply();
  }

  @Override
  public Long bitcount(final byte[] key) {
    client.bitcount(key);
    return client.getIntegerReply();
  }

  @Override
  public Long bitcount(final byte[] key, long start, long end) {
    client.bitcount(key, start, end);
    return client.getIntegerReply();
  }

  @Override
  public Long bitop(BitOP op, final byte[] destKey, byte[]... srcKeys) {
    client.bitop(op, destKey, srcKeys);
    return client.getIntegerReply();
  }

  public byte[] dump(final byte[] key) {
    checkIsInMultiOrPipeline();
    client.dump(key);
    return client.getBinaryBulkReply();
  }

  public String restore(final byte[] key, final int ttl, final byte[] serializedValue) {
    checkIsInMultiOrPipeline();
    client.restore(key, ttl, serializedValue);
    return client.getStatusCodeReply();
  }

  @Override
  public Long pexpire(final byte[] key, final long milliseconds) {
    checkIsInMultiOrPipeline();
    client.pexpire(key, milliseconds);
    return client.getIntegerReply();
  }

  @Override
  public Long pexpireAt(final byte[] key, final long millisecondsTimestamp) {
    checkIsInMultiOrPipeline();
    client.pexpireAt(key, millisecondsTimestamp);
    return client.getIntegerReply();
  }

  public Long pttl(final byte[] key) {
    checkIsInMultiOrPipeline();
    client.pttl(key);
    return client.getIntegerReply();
  }

  /**
   * PSETEX works exactly like {@link #setex(byte[], int, byte[])} with the sole difference that the
   * expire time is specified in milliseconds instead of seconds. Time complexity: O(1)
   * @param key
   * @param milliseconds
   * @param value
   * @return Status code reply
   */
  public String psetex(final byte[] key, final long milliseconds, final byte[] value) {
    checkIsInMultiOrPipeline();
    client.psetex(key, milliseconds, value);
    return client.getStatusCodeReply();
  }

  public String clientKill(final byte[] client) {
    checkIsInMultiOrPipeline();
    this.client.clientKill(client);
    return this.client.getStatusCodeReply();
  }

  public String clientGetname() {
    checkIsInMultiOrPipeline();
    client.clientGetname();
    return client.getBulkReply();
  }

  public String clientList() {
    checkIsInMultiOrPipeline();
    client.clientList();
    return client.getBulkReply();
  }

  public String clientSetname(final byte[] name) {
    checkIsInMultiOrPipeline();
    client.clientSetname(name);
    return client.getBulkReply();
  }

  public List<String> time() {
    checkIsInMultiOrPipeline();
    client.time();
    return client.getMultiBulkReply();
  }

  public String migrate(final byte[] host, final int port, final byte[] key,
      final int destinationDb, final int timeout) {
    checkIsInMultiOrPipeline();
    client.migrate(host, port, key, destinationDb, timeout);
    return client.getStatusCodeReply();
  }

  /**
   * Syncrhonous replication of Redis as described here: http://antirez.com/news/66 Since Java
   * Object class has implemented "wait" method, we cannot use it, so I had to change the name of
   * the method. Sorry :S
   */
  @Override
  public Long waitReplicas(int replicas, long timeout) {
    checkIsInMultiOrPipeline();
    client.waitReplicas(replicas, timeout);
    return client.getIntegerReply();
  }

  @Override
  public Long pfadd(final byte[] key, final byte[]... elements) {
    checkIsInMultiOrPipeline();
    client.pfadd(key, elements);
    return client.getIntegerReply();
  }

  @Override
  public long pfcount(final byte[] key) {
    checkIsInMultiOrPipeline();
    client.pfcount(key);
    return client.getIntegerReply();
  }

  @Override
  public String pfmerge(final byte[] destkey, final byte[]... sourcekeys) {
    checkIsInMultiOrPipeline();
    client.pfmerge(destkey, sourcekeys);
    return client.getStatusCodeReply();
  }

  @Override
  public Long pfcount(byte[]... keys) {
    checkIsInMultiOrPipeline();
    client.pfcount(keys);
    return client.getIntegerReply();
  }

  public ScanResult<byte[]> scan(final byte[] cursor) {
    return scan(cursor, new ScanParams());
  }

  public ScanResult<byte[]> scan(final byte[] cursor, final ScanParams params) {
    checkIsInMultiOrPipeline();
    client.scan(cursor, params);
    List<Object> result = client.getObjectMultiBulkReply();
    byte[] newcursor = (byte[]) result.get(0);
    List<byte[]> rawResults = (List<byte[]>) result.get(1);
    return new ScanResult<byte[]>(newcursor, rawResults);
  }

  public ScanResult<Map.Entry<byte[], byte[]>> hscan(final byte[] key, final byte[] cursor) {
    return hscan(key, cursor, new ScanParams());
  }

  public ScanResult<Map.Entry<byte[], byte[]>> hscan(final byte[] key, final byte[] cursor,
      final ScanParams params) {
    checkIsInMultiOrPipeline();
    client.hscan(key, cursor, params);
    List<Object> result = client.getObjectMultiBulkReply();
    byte[] newcursor = (byte[]) result.get(0);
    List<Map.Entry<byte[], byte[]>> results = new ArrayList<Map.Entry<byte[], byte[]>>();
    List<byte[]> rawResults = (List<byte[]>) result.get(1);
    Iterator<byte[]> iterator = rawResults.iterator();
    while (iterator.hasNext()) {
      results.add(new AbstractMap.SimpleEntry<byte[], byte[]>(iterator.next(), iterator.next()));
    }
    return new ScanResult<Map.Entry<byte[], byte[]>>(newcursor, results);
  }

  public ScanResult<byte[]> sscan(final byte[] key, final byte[] cursor) {
    return sscan(key, cursor, new ScanParams());
  }

  public ScanResult<byte[]> sscan(final byte[] key, final byte[] cursor, final ScanParams params) {
    checkIsInMultiOrPipeline();
    client.sscan(key, cursor, params);
    List<Object> result = client.getObjectMultiBulkReply();
    byte[] newcursor = (byte[]) result.get(0);
    List<byte[]> rawResults = (List<byte[]>) result.get(1);
    return new ScanResult<byte[]>(newcursor, rawResults);
  }

  public ScanResult<Tuple> zscan(final byte[] key, final byte[] cursor) {
    return zscan(key, cursor, new ScanParams());
  }

  public ScanResult<Tuple> zscan(final byte[] key, final byte[] cursor, final ScanParams params) {
    checkIsInMultiOrPipeline();
    client.zscan(key, cursor, params);
    List<Object> result = client.getObjectMultiBulkReply();
    byte[] newcursor = (byte[]) result.get(0);
    List<Tuple> results = new ArrayList<Tuple>();
    List<byte[]> rawResults = (List<byte[]>) result.get(1);
    Iterator<byte[]> iterator = rawResults.iterator();
    while (iterator.hasNext()) {
      results.add(new Tuple(iterator.next(), Double.valueOf(SafeEncoder.encode(iterator.next()))));
    }
    return new ScanResult<Tuple>(newcursor, results);
  }

  /**
   * A decorator to implement Set from List. Assume that given List do not contains duplicated
   * values. The resulting set displays the same ordering, concurrency, and performance
   * characteristics as the backing list. This class should be used only for Redis commands which
   * return Set result.
   * @param <E>
   */
  protected static class SetFromList<E> extends AbstractSet<E> {
    private final List<E> list;

    private SetFromList(List<E> list) {
      if (list == null) {
        throw new NullPointerException("list");
      }
      this.list = list;
    }

    @Override
    public void clear() {
      list.clear();
    }

    @Override
    public int size() {
      return list.size();
    }

    @Override
    public boolean isEmpty() {
      return list.isEmpty();
    }

    @Override
    public boolean contains(Object o) {
      return list.contains(o);
    }

    @Override
    public boolean remove(Object o) {
      return list.remove(o);
    }

    @Override
    public boolean add(E e) {
      return !contains(e) && list.add(e);
    }

    @Override
    public Iterator<E> iterator() {
      return list.iterator();
    }

    @Override
    public Object[] toArray() {
      return list.toArray();
    }

    @Override
    public <T> T[] toArray(T[] a) {
      return list.toArray(a);
    }

    public String toString() {
      return list.toString();
    }

    public int hashCode() {
      return list.hashCode();
    }

    public boolean equals(Object o) {
      if (o == this) {
        return true;
      }

      if (!(o instanceof Set)) {
        return false;
      }

      Collection<?> c = (Collection<?>) o;
      if (c.size() != size()) {
        return false;
      }

      return containsAll(c);
    }

    @Override
    public boolean containsAll(Collection<?> c) {
      return list.containsAll(c);
    }

    @Override
    public boolean removeAll(Collection<?> c) {
      return list.removeAll(c);
    }

    @Override
    public boolean retainAll(Collection<?> c) {
      return list.retainAll(c);
    }

    protected static <E> SetFromList<E> of(List<E> list) {
      return new SetFromList<E>(list);
    }
  }
}<|MERGE_RESOLUTION|>--- conflicted
+++ resolved
@@ -194,11 +194,8 @@
    * @param key
    * @return Boolean reply, true if the key exists, otherwise false
    */
-<<<<<<< HEAD
-  @Override
-=======
+  @Override
   @Deprecated
->>>>>>> b5407756
   public Boolean exists(final byte[] key) {
     checkIsInMultiOrPipeline();
     client.exists(key);

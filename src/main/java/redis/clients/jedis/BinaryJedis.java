package redis.clients.jedis;

import static redis.clients.jedis.Protocol.toByteArray;

import java.io.Closeable;
import java.net.URI;
import java.util.AbstractMap;
import java.util.AbstractSet;
import java.util.ArrayList;
import java.util.Collection;
import java.util.Collections;
import java.util.Iterator;
import java.util.LinkedHashSet;
import java.util.List;
import java.util.Map;
import java.util.Set;

import redis.clients.jedis.BinaryClient.LIST_POSITION;
import redis.clients.jedis.exceptions.InvalidURIException;
import redis.clients.jedis.exceptions.JedisDataException;
import redis.clients.jedis.exceptions.JedisException;
import redis.clients.jedis.params.set.SetParams;
import redis.clients.util.JedisByteHashMap;
import redis.clients.util.JedisURIHelper;
import redis.clients.util.SafeEncoder;

public class BinaryJedis implements BasicCommands, BinaryJedisCommands, MultiKeyBinaryCommands,
    AdvancedBinaryJedisCommands, BinaryScriptingCommands, Closeable {
  protected Client client = null;
  protected Transaction transaction = null;
  protected Pipeline pipeline = null;

  public BinaryJedis() {
    client = new Client();
  }

  public BinaryJedis(final String host) {
    URI uri = URI.create(host);
    if (uri.getScheme() != null && uri.getScheme().equals("redis")) {
      initializeClientFromURI(uri);
    } else {
      client = new Client(host);
    }
  }

  public BinaryJedis(final String host, final int port) {
    client = new Client(host, port);
  }

  public BinaryJedis(final String host, final int port, final int timeout) {
    client = new Client(host, port);
    client.setConnectionTimeout(timeout);
    client.setSoTimeout(timeout);
  }

  public BinaryJedis(final String host, final int port, final int connectionTimeout,
      final int soTimeout) {
    client = new Client(host, port);
    client.setConnectionTimeout(connectionTimeout);
    client.setSoTimeout(soTimeout);
  }

  public BinaryJedis(final JedisShardInfo shardInfo) {
    client = new Client(shardInfo.getHost(), shardInfo.getPort());
    client.setConnectionTimeout(shardInfo.getConnectionTimeout());
    client.setSoTimeout(shardInfo.getSoTimeout());
    client.setPassword(shardInfo.getPassword());
    client.setDb(shardInfo.getDb());
  }

  public BinaryJedis(URI uri) {
    initializeClientFromURI(uri);
  }

  public BinaryJedis(final URI uri, final int timeout) {
    initializeClientFromURI(uri);
    client.setConnectionTimeout(timeout);
    client.setSoTimeout(timeout);
  }

  public BinaryJedis(final URI uri, final int connectionTimeout, final int soTimeout) {
    initializeClientFromURI(uri);
    client.setConnectionTimeout(connectionTimeout);
    client.setSoTimeout(soTimeout);
  }

  private void initializeClientFromURI(URI uri) {
    if (!JedisURIHelper.isValid(uri)) {
      throw new InvalidURIException(String.format(
        "Cannot open Redis connection due invalid URI. %s", uri.toString()));
    }

    client = new Client(uri.getHost(), uri.getPort());

    String password = JedisURIHelper.getPassword(uri);
    if (password != null) {
      client.auth(password);
      client.getStatusCodeReply();
    }

    int dbIndex = JedisURIHelper.getDBIndex(uri);
    if (dbIndex > 0) {
      client.select(dbIndex);
      client.getStatusCodeReply();
      client.setDb(dbIndex);
    }
  }

  @Override
  public String ping() {
    checkIsInMultiOrPipeline();
    client.ping();
    return client.getStatusCodeReply();
  }

  /**
   * Set the string value as value of the key. The string can't be longer than 1073741824 bytes (1
   * GB).
   * <p>
   * Time complexity: O(1)
   * @param key
   * @param value
   * @return Status code reply
   */
  @Override
  public String set(final byte[] key, final byte[] value) {
    checkIsInMultiOrPipeline();
    client.set(key, value);
    return client.getStatusCodeReply();
  }

  /**
   * Set the string value as value of the key. The string can't be longer than 1073741824 bytes (1
   * GB).
   * @param key
   * @param value
<<<<<<< HEAD
   * @param nxxx NX|XX, NX -- Only set the key if it does not already exist. XX -- Only set the key
   *          if it already exist.
   * @param expx EX|PX, expire time units: EX = seconds; PX = milliseconds
   * @param time expire time in the units of <code>expx</code>
   * @return Status code reply
   */
  @Override
  public String set(final byte[] key, final byte[] value, final byte[] nxxx, final byte[] expx,
      final long time) {
    checkIsInMultiOrPipeline();
    client.set(key, value, nxxx, expx, time);
=======
   * @param params
   * @return Status code reply
   */
  public String set(final byte[] key, final byte[] value, final SetParams params) {
    checkIsInMulti();
    client.set(key, value, params);
>>>>>>> 454f783a
    return client.getStatusCodeReply();
  }

  /**
   * Get the value of the specified key. If the key does not exist the special value 'nil' is
   * returned. If the value stored at key is not a string an error is returned because GET can only
   * handle string values.
   * <p>
   * Time complexity: O(1)
   * @param key
   * @return Bulk reply
   */
  @Override
  public byte[] get(final byte[] key) {
    checkIsInMultiOrPipeline();
    client.get(key);
    return client.getBinaryBulkReply();
  }

  /**
   * Ask the server to silently close the connection.
   */
  @Override
  public String quit() {
    checkIsInMultiOrPipeline();
    client.quit();
    String quitReturn = client.getStatusCodeReply();
    client.disconnect();
    return quitReturn;
  }

  /**
   * Test if the specified key exists. The command returns "1" if the key exists, otherwise "0" is
   * returned. Note that even keys set with an empty string as value will return "1". Time
   * complexity: O(1)
   * @param key
   * @return Integer reply, "1" if the key exists, otherwise "0"
   */
  @Override
  public Boolean exists(final byte[] key) {
    checkIsInMultiOrPipeline();
    client.exists(key);
    return client.getIntegerReply() == 1;
  }

  /**
   * Remove the specified keys. If a given key does not exist no operation is performed for this
   * key. The command returns the number of keys removed. Time complexity: O(1)
   * @param keys
   * @return Integer reply, specifically: an integer greater than 0 if one or more keys were removed
   *         0 if none of the specified key existed
   */
  @Override
  public Long del(final byte[]... keys) {
    checkIsInMultiOrPipeline();
    client.del(keys);
    return client.getIntegerReply();
  }

  @Override
  public Long del(final byte[] key) {
    checkIsInMultiOrPipeline();
    client.del(key);
    return client.getIntegerReply();
  }

  /**
   * Return the type of the value stored at key in form of a string. The type can be one of "none",
   * "string", "list", "set". "none" is returned if the key does not exist. Time complexity: O(1)
   * @param key
   * @return Status code reply, specifically: "none" if the key does not exist "string" if the key
   *         contains a String value "list" if the key contains a List value "set" if the key
   *         contains a Set value "zset" if the key contains a Sorted Set value "hash" if the key
   *         contains a Hash value
   */
  @Override
  public String type(final byte[] key) {
    checkIsInMultiOrPipeline();
    client.type(key);
    return client.getStatusCodeReply();
  }

  /**
   * Delete all the keys of the currently selected DB. This command never fails.
   * @return Status code reply
   */
  @Override
  public String flushDB() {
    checkIsInMultiOrPipeline();
    client.flushDB();
    return client.getStatusCodeReply();
  }

  /**
   * Returns all the keys matching the glob-style pattern as space separated strings. For example if
   * you have in the database the keys "foo" and "foobar" the command "KEYS foo*" will return
   * "foo foobar".
   * <p>
   * Note that while the time complexity for this operation is O(n) the constant times are pretty
   * low. For example Redis running on an entry level laptop can scan a 1 million keys database in
   * 40 milliseconds. <b>Still it's better to consider this one of the slow commands that may ruin
   * the DB performance if not used with care.</b>
   * <p>
   * In other words this command is intended only for debugging and special operations like creating
   * a script to change the DB schema. Don't use it in your normal code. Use Redis Sets in order to
   * group together a subset of objects.
   * <p>
   * Glob style patterns examples:
   * <ul>
   * <li>h?llo will match hello hallo hhllo
   * <li>h*llo will match hllo heeeello
   * <li>h[ae]llo will match hello and hallo, but not hillo
   * </ul>
   * <p>
   * Use \ to escape special chars if you want to match them verbatim.
   * <p>
   * Time complexity: O(n) (with n being the number of keys in the DB, and assuming keys and pattern
   * of limited length)
   * @param pattern
   * @return Multi bulk reply
   */
  @Override
  public Set<byte[]> keys(final byte[] pattern) {
    checkIsInMultiOrPipeline();
    client.keys(pattern);
    return SetFromList.of(client.getBinaryMultiBulkReply());
  }

  /**
   * Return a randomly selected key from the currently selected DB.
   * <p>
   * Time complexity: O(1)
   * @return Singe line reply, specifically the randomly selected key or an empty string is the
   *         database is empty
   */
  @Override
  public byte[] randomBinaryKey() {
    checkIsInMultiOrPipeline();
    client.randomKey();
    return client.getBinaryBulkReply();
  }

  /**
   * Atomically renames the key oldkey to newkey. If the source and destination name are the same an
   * error is returned. If newkey already exists it is overwritten.
   * <p>
   * Time complexity: O(1)
   * @param oldkey
   * @param newkey
   * @return Status code repy
   */
  @Override
  public String rename(final byte[] oldkey, final byte[] newkey) {
    checkIsInMultiOrPipeline();
    client.rename(oldkey, newkey);
    return client.getStatusCodeReply();
  }

  /**
   * Rename oldkey into newkey but fails if the destination key newkey already exists.
   * <p>
   * Time complexity: O(1)
   * @param oldkey
   * @param newkey
   * @return Integer reply, specifically: 1 if the key was renamed 0 if the target key already exist
   */
  @Override
  public Long renamenx(final byte[] oldkey, final byte[] newkey) {
    checkIsInMultiOrPipeline();
    client.renamenx(oldkey, newkey);
    return client.getIntegerReply();
  }

  /**
   * Return the number of keys in the currently selected database.
   * @return Integer reply
   */
  @Override
  public Long dbSize() {
    checkIsInMultiOrPipeline();
    client.dbSize();
    return client.getIntegerReply();
  }

  /**
   * Set a timeout on the specified key. After the timeout the key will be automatically deleted by
   * the server. A key with an associated timeout is said to be volatile in Redis terminology.
   * <p>
   * Voltile keys are stored on disk like the other keys, the timeout is persistent too like all the
   * other aspects of the dataset. Saving a dataset containing expires and stopping the server does
   * not stop the flow of time as Redis stores on disk the time when the key will no longer be
   * available as Unix time, and not the remaining seconds.
   * <p>
   * Since Redis 2.1.3 you can update the value of the timeout of a key already having an expire
   * set. It is also possible to undo the expire at all turning the key into a normal key using the
   * {@link #persist(byte[]) PERSIST} command.
   * <p>
   * Time complexity: O(1)
   * @see <a href="http://redis.io/commands/expire">Expire Command</a>
   * @param key
   * @param seconds
   * @return Integer reply, specifically: 1: the timeout was set. 0: the timeout was not set since
   *         the key already has an associated timeout (this may happen only in Redis versions &lt;
   *         2.1.3, Redis &gt;= 2.1.3 will happily update the timeout), or the key does not exist.
   */
  @Override
  public Long expire(final byte[] key, final int seconds) {
    checkIsInMultiOrPipeline();
    client.expire(key, seconds);
    return client.getIntegerReply();
  }

  /**
   * EXPIREAT works exctly like {@link #expire(byte[], int) EXPIRE} but instead to get the number of
   * seconds representing the Time To Live of the key as a second argument (that is a relative way
   * of specifing the TTL), it takes an absolute one in the form of a UNIX timestamp (Number of
   * seconds elapsed since 1 Gen 1970).
   * <p>
   * EXPIREAT was introduced in order to implement the Append Only File persistence mode so that
   * EXPIRE commands are automatically translated into EXPIREAT commands for the append only file.
   * Of course EXPIREAT can also used by programmers that need a way to simply specify that a given
   * key should expire at a given time in the future.
   * <p>
   * Since Redis 2.1.3 you can update the value of the timeout of a key already having an expire
   * set. It is also possible to undo the expire at all turning the key into a normal key using the
   * {@link #persist(byte[]) PERSIST} command.
   * <p>
   * Time complexity: O(1)
   * @see <a href="http://redis.io/commands/expire">Expire Command</a>
   * @param key
   * @param unixTime
   * @return Integer reply, specifically: 1: the timeout was set. 0: the timeout was not set since
   *         the key already has an associated timeout (this may happen only in Redis versions &lt;
   *         2.1.3, Redis &gt;= 2.1.3 will happily update the timeout), or the key does not exist.
   */
  @Override
  public Long expireAt(final byte[] key, final long unixTime) {
    checkIsInMultiOrPipeline();
    client.expireAt(key, unixTime);
    return client.getIntegerReply();
  }

  /**
   * The TTL command returns the remaining time to live in seconds of a key that has an
   * {@link #expire(byte[], int) EXPIRE} set. This introspection capability allows a Redis client to
   * check how many seconds a given key will continue to be part of the dataset.
   * @param key
   * @return Integer reply, returns the remaining time to live in seconds of a key that has an
   *         EXPIRE. If the Key does not exists or does not have an associated expire, -1 is
   *         returned.
   */
  @Override
  public Long ttl(final byte[] key) {
    checkIsInMultiOrPipeline();
    client.ttl(key);
    return client.getIntegerReply();
  }

  /**
   * Select the DB with having the specified zero-based numeric index. For default every new client
   * connection is automatically selected to DB 0.
   * @param index
   * @return Status code reply
   */
  @Override
  public String select(final int index) {
    checkIsInMultiOrPipeline();
    client.select(index);
    String statusCodeReply = client.getStatusCodeReply();
    client.setDb(index);

    return statusCodeReply;
  }

  /**
   * Move the specified key from the currently selected DB to the specified destination DB. Note
   * that this command returns 1 only if the key was successfully moved, and 0 if the target key was
   * already there or if the source key was not found at all, so it is possible to use MOVE as a
   * locking primitive.
   * @param key
   * @param dbIndex
   * @return Integer reply, specifically: 1 if the key was moved 0 if the key was not moved because
   *         already present on the target DB or was not found in the current DB.
   */
  @Override
  public Long move(final byte[] key, final int dbIndex) {
    checkIsInMultiOrPipeline();
    client.move(key, dbIndex);
    return client.getIntegerReply();
  }

  /**
   * Delete all the keys of all the existing databases, not just the currently selected one. This
   * command never fails.
   * @return Status code reply
   */
  @Override
  public String flushAll() {
    checkIsInMultiOrPipeline();
    client.flushAll();
    return client.getStatusCodeReply();
  }

  /**
   * GETSET is an atomic set this value and return the old value command. Set key to the string
   * value and return the old value stored at key. The string can't be longer than 1073741824 bytes
   * (1 GB).
   * <p>
   * Time complexity: O(1)
   * @param key
   * @param value
   * @return Bulk reply
   */
  @Override
  public byte[] getSet(final byte[] key, final byte[] value) {
    checkIsInMultiOrPipeline();
    client.getSet(key, value);
    return client.getBinaryBulkReply();
  }

  /**
   * Get the values of all the specified keys. If one or more keys dont exist or is not of type
   * String, a 'nil' value is returned instead of the value of the specified key, but the operation
   * never fails.
   * <p>
   * Time complexity: O(1) for every key
   * @param keys
   * @return Multi bulk reply
   */
  @Override
  public List<byte[]> mget(final byte[]... keys) {
    checkIsInMultiOrPipeline();
    client.mget(keys);
    return client.getBinaryMultiBulkReply();
  }

  /**
   * SETNX works exactly like {@link #set(byte[], byte[]) SET} with the only difference that if the
   * key already exists no operation is performed. SETNX actually means "SET if Not eXists".
   * <p>
   * Time complexity: O(1)
   * @param key
   * @param value
   * @return Integer reply, specifically: 1 if the key was set 0 if the key was not set
   */
  @Override
  public Long setnx(final byte[] key, final byte[] value) {
    checkIsInMultiOrPipeline();
    client.setnx(key, value);
    return client.getIntegerReply();
  }

  /**
   * The command is exactly equivalent to the following group of commands:
   * {@link #set(byte[], byte[]) SET} + {@link #expire(byte[], int) EXPIRE}. The operation is
   * atomic.
   * <p>
   * Time complexity: O(1)
   * @param key
   * @param seconds
   * @param value
   * @return Status code reply
   */
  @Override
  public String setex(final byte[] key, final int seconds, final byte[] value) {
    checkIsInMultiOrPipeline();
    client.setex(key, seconds, value);
    return client.getStatusCodeReply();
  }

  /**
   * Set the the respective keys to the respective values. MSET will replace old values with new
   * values, while {@link #msetnx(byte[]...) MSETNX} will not perform any operation at all even if
   * just a single key already exists.
   * <p>
   * Because of this semantic MSETNX can be used in order to set different keys representing
   * different fields of an unique logic object in a way that ensures that either all the fields or
   * none at all are set.
   * <p>
   * Both MSET and MSETNX are atomic operations. This means that for instance if the keys A and B
   * are modified, another client talking to Redis can either see the changes to both A and B at
   * once, or no modification at all.
   * @see #msetnx(byte[]...)
   * @param keysvalues
   * @return Status code reply Basically +OK as MSET can't fail
   */
  @Override
  public String mset(final byte[]... keysvalues) {
    checkIsInMultiOrPipeline();
    client.mset(keysvalues);
    return client.getStatusCodeReply();
  }

  /**
   * Set the the respective keys to the respective values. {@link #mset(byte[]...) MSET} will
   * replace old values with new values, while MSETNX will not perform any operation at all even if
   * just a single key already exists.
   * <p>
   * Because of this semantic MSETNX can be used in order to set different keys representing
   * different fields of an unique logic object in a way that ensures that either all the fields or
   * none at all are set.
   * <p>
   * Both MSET and MSETNX are atomic operations. This means that for instance if the keys A and B
   * are modified, another client talking to Redis can either see the changes to both A and B at
   * once, or no modification at all.
   * @see #mset(byte[]...)
   * @param keysvalues
   * @return Integer reply, specifically: 1 if the all the keys were set 0 if no key was set (at
   *         least one key already existed)
   */
  @Override
  public Long msetnx(final byte[]... keysvalues) {
    checkIsInMultiOrPipeline();
    client.msetnx(keysvalues);
    return client.getIntegerReply();
  }

  /**
   * DECRBY work just like {@link #decr(byte[]) INCR} but instead to decrement by 1 the decrement is
   * integer.
   * <p>
   * INCR commands are limited to 64 bit signed integers.
   * <p>
   * Note: this is actually a string operation, that is, in Redis there are not "integer" types.
   * Simply the string stored at the key is parsed as a base 10 64 bit signed integer, incremented,
   * and then converted back as a string.
   * <p>
   * Time complexity: O(1)
   * @see #incr(byte[])
   * @see #decr(byte[])
   * @see #incrBy(byte[], long)
   * @param key
   * @param integer
   * @return Integer reply, this commands will reply with the new value of key after the increment.
   */
  @Override
  public Long decrBy(final byte[] key, final long integer) {
    checkIsInMultiOrPipeline();
    client.decrBy(key, integer);
    return client.getIntegerReply();
  }

  /**
   * Decrement the number stored at key by one. If the key does not exist or contains a value of a
   * wrong type, set the key to the value of "0" before to perform the decrement operation.
   * <p>
   * INCR commands are limited to 64 bit signed integers.
   * <p>
   * Note: this is actually a string operation, that is, in Redis there are not "integer" types.
   * Simply the string stored at the key is parsed as a base 10 64 bit signed integer, incremented,
   * and then converted back as a string.
   * <p>
   * Time complexity: O(1)
   * @see #incr(byte[])
   * @see #incrBy(byte[], long)
   * @see #decrBy(byte[], long)
   * @param key
   * @return Integer reply, this commands will reply with the new value of key after the increment.
   */
  @Override
  public Long decr(final byte[] key) {
    checkIsInMultiOrPipeline();
    client.decr(key);
    return client.getIntegerReply();
  }

  /**
   * INCRBY work just like {@link #incr(byte[]) INCR} but instead to increment by 1 the increment is
   * integer.
   * <p>
   * INCR commands are limited to 64 bit signed integers.
   * <p>
   * Note: this is actually a string operation, that is, in Redis there are not "integer" types.
   * Simply the string stored at the key is parsed as a base 10 64 bit signed integer, incremented,
   * and then converted back as a string.
   * <p>
   * Time complexity: O(1)
   * @see #incr(byte[])
   * @see #decr(byte[])
   * @see #decrBy(byte[], long)
   * @param key
   * @param integer
   * @return Integer reply, this commands will reply with the new value of key after the increment.
   */
  @Override
  public Long incrBy(final byte[] key, final long integer) {
    checkIsInMultiOrPipeline();
    client.incrBy(key, integer);
    return client.getIntegerReply();
  }

  /**
   * INCRBYFLOAT work just like {@link #incrBy(byte[], long)} INCRBY} but increments by floats
   * instead of integers.
   * <p>
   * INCRBYFLOAT commands are limited to double precision floating point values.
   * <p>
   * Note: this is actually a string operation, that is, in Redis there are not "double" types.
   * Simply the string stored at the key is parsed as a base double precision floating point value,
   * incremented, and then converted back as a string. There is no DECRYBYFLOAT but providing a
   * negative value will work as expected.
   * <p>
   * Time complexity: O(1)
   * @see #incr(byte[])
   * @see #decr(byte[])
   * @see #decrBy(byte[], long)
   * @param key the key to increment
   * @param integer the value to increment by
   * @return Integer reply, this commands will reply with the new value of key after the increment.
   */
  @Override
  public Double incrByFloat(final byte[] key, final double integer) {
    checkIsInMultiOrPipeline();
    client.incrByFloat(key, integer);
    String dval = client.getBulkReply();
    return (dval != null ? new Double(dval) : null);
  }

  /**
   * Increment the number stored at key by one. If the key does not exist or contains a value of a
   * wrong type, set the key to the value of "0" before to perform the increment operation.
   * <p>
   * INCR commands are limited to 64 bit signed integers.
   * <p>
   * Note: this is actually a string operation, that is, in Redis there are not "integer" types.
   * Simply the string stored at the key is parsed as a base 10 64 bit signed integer, incremented,
   * and then converted back as a string.
   * <p>
   * Time complexity: O(1)
   * @see #incrBy(byte[], long)
   * @see #decr(byte[])
   * @see #decrBy(byte[], long)
   * @param key
   * @return Integer reply, this commands will reply with the new value of key after the increment.
   */
  @Override
  public Long incr(final byte[] key) {
    checkIsInMultiOrPipeline();
    client.incr(key);
    return client.getIntegerReply();
  }

  /**
   * If the key already exists and is a string, this command appends the provided value at the end
   * of the string. If the key does not exist it is created and set as an empty string, so APPEND
   * will be very similar to SET in this special case.
   * <p>
   * Time complexity: O(1). The amortized time complexity is O(1) assuming the appended value is
   * small and the already present value is of any size, since the dynamic string library used by
   * Redis will double the free space available on every reallocation.
   * @param key
   * @param value
   * @return Integer reply, specifically the total length of the string after the append operation.
   */
  @Override
  public Long append(final byte[] key, final byte[] value) {
    checkIsInMultiOrPipeline();
    client.append(key, value);
    return client.getIntegerReply();
  }

  /**
   * Return a subset of the string from offset start to offset end (both offsets are inclusive).
   * Negative offsets can be used in order to provide an offset starting from the end of the string.
   * So -1 means the last char, -2 the penultimate and so forth.
   * <p>
   * The function handles out of range requests without raising an error, but just limiting the
   * resulting range to the actual length of the string.
   * <p>
   * Time complexity: O(start+n) (with start being the start index and n the total length of the
   * requested range). Note that the lookup part of this command is O(1) so for small strings this
   * is actually an O(1) command.
   * @param key
   * @param start
   * @param end
   * @return Bulk reply
   */
  @Override
  public byte[] substr(final byte[] key, final int start, final int end) {
    checkIsInMultiOrPipeline();
    client.substr(key, start, end);
    return client.getBinaryBulkReply();
  }

  /**
   * Set the specified hash field to the specified value.
   * <p>
   * If key does not exist, a new key holding a hash is created.
   * <p>
   * <b>Time complexity:</b> O(1)
   * @param key
   * @param field
   * @param value
   * @return If the field already exists, and the HSET just produced an update of the value, 0 is
   *         returned, otherwise if a new field is created 1 is returned.
   */
  @Override
  public Long hset(final byte[] key, final byte[] field, final byte[] value) {
    checkIsInMultiOrPipeline();
    client.hset(key, field, value);
    return client.getIntegerReply();
  }

  /**
   * If key holds a hash, retrieve the value associated to the specified field.
   * <p>
   * If the field is not found or the key does not exist, a special 'nil' value is returned.
   * <p>
   * <b>Time complexity:</b> O(1)
   * @param key
   * @param field
   * @return Bulk reply
   */
  @Override
  public byte[] hget(final byte[] key, final byte[] field) {
    checkIsInMultiOrPipeline();
    client.hget(key, field);
    return client.getBinaryBulkReply();
  }

  /**
   * Set the specified hash field to the specified value if the field not exists. <b>Time
   * complexity:</b> O(1)
   * @param key
   * @param field
   * @param value
   * @return If the field already exists, 0 is returned, otherwise if a new field is created 1 is
   *         returned.
   */
  @Override
  public Long hsetnx(final byte[] key, final byte[] field, final byte[] value) {
    checkIsInMultiOrPipeline();
    client.hsetnx(key, field, value);
    return client.getIntegerReply();
  }

  /**
   * Set the respective fields to the respective values. HMSET replaces old values with new values.
   * <p>
   * If key does not exist, a new key holding a hash is created.
   * <p>
   * <b>Time complexity:</b> O(N) (with N being the number of fields)
   * @param key
   * @param hash
   * @return Always OK because HMSET can't fail
   */
  @Override
  public String hmset(final byte[] key, final Map<byte[], byte[]> hash) {
    checkIsInMultiOrPipeline();
    client.hmset(key, hash);
    return client.getStatusCodeReply();
  }

  /**
   * Retrieve the values associated to the specified fields.
   * <p>
   * If some of the specified fields do not exist, nil values are returned. Non existing keys are
   * considered like empty hashes.
   * <p>
   * <b>Time complexity:</b> O(N) (with N being the number of fields)
   * @param key
   * @param fields
   * @return Multi Bulk Reply specifically a list of all the values associated with the specified
   *         fields, in the same order of the request.
   */
  @Override
  public List<byte[]> hmget(final byte[] key, final byte[]... fields) {
    checkIsInMultiOrPipeline();
    client.hmget(key, fields);
    return client.getBinaryMultiBulkReply();
  }

  /**
   * Increment the number stored at field in the hash at key by value. If key does not exist, a new
   * key holding a hash is created. If field does not exist or holds a string, the value is set to 0
   * before applying the operation. Since the value argument is signed you can use this command to
   * perform both increments and decrements.
   * <p>
   * The range of values supported by HINCRBY is limited to 64 bit signed integers.
   * <p>
   * <b>Time complexity:</b> O(1)
   * @param key
   * @param field
   * @param value
   * @return Integer reply The new value at field after the increment operation.
   */
  @Override
  public Long hincrBy(final byte[] key, final byte[] field, final long value) {
    checkIsInMultiOrPipeline();
    client.hincrBy(key, field, value);
    return client.getIntegerReply();
  }

  /**
   * Increment the number stored at field in the hash at key by a double precision floating point
   * value. If key does not exist, a new key holding a hash is created. If field does not exist or
   * holds a string, the value is set to 0 before applying the operation. Since the value argument
   * is signed you can use this command to perform both increments and decrements.
   * <p>
   * The range of values supported by HINCRBYFLOAT is limited to double precision floating point
   * values.
   * <p>
   * <b>Time complexity:</b> O(1)
   * @param key
   * @param field
   * @param value
   * @return Double precision floating point reply The new value at field after the increment
   *         operation.
   */
  @Override
  public Double hincrByFloat(final byte[] key, final byte[] field, final double value) {
    checkIsInMultiOrPipeline();
    client.hincrByFloat(key, field, value);
    final String dval = client.getBulkReply();
    return (dval != null ? new Double(dval) : null);
  }

  /**
   * Test for existence of a specified field in a hash. <b>Time complexity:</b> O(1)
   * @param key
   * @param field
   * @return Return 1 if the hash stored at key contains the specified field. Return 0 if the key is
   *         not found or the field is not present.
   */
  @Override
  public Boolean hexists(final byte[] key, final byte[] field) {
    checkIsInMultiOrPipeline();
    client.hexists(key, field);
    return client.getIntegerReply() == 1;
  }

  /**
   * Remove the specified field from an hash stored at key.
   * <p>
   * <b>Time complexity:</b> O(1)
   * @param key
   * @param fields
   * @return If the field was present in the hash it is deleted and 1 is returned, otherwise 0 is
   *         returned and no operation is performed.
   */
  @Override
  public Long hdel(final byte[] key, final byte[]... fields) {
    checkIsInMultiOrPipeline();
    client.hdel(key, fields);
    return client.getIntegerReply();
  }

  /**
   * Return the number of items in a hash.
   * <p>
   * <b>Time complexity:</b> O(1)
   * @param key
   * @return The number of entries (fields) contained in the hash stored at key. If the specified
   *         key does not exist, 0 is returned assuming an empty hash.
   */
  @Override
  public Long hlen(final byte[] key) {
    checkIsInMultiOrPipeline();
    client.hlen(key);
    return client.getIntegerReply();
  }

  /**
   * Return all the fields in a hash.
   * <p>
   * <b>Time complexity:</b> O(N), where N is the total number of entries
   * @param key
   * @return All the fields names contained into a hash.
   */
  @Override
  public Set<byte[]> hkeys(final byte[] key) {
    checkIsInMultiOrPipeline();
    client.hkeys(key);
    return SetFromList.of(client.getBinaryMultiBulkReply());
  }

  /**
   * Return all the values in a hash.
   * <p>
   * <b>Time complexity:</b> O(N), where N is the total number of entries
   * @param key
   * @return All the fields values contained into a hash.
   */
  @Override
  public List<byte[]> hvals(final byte[] key) {
    checkIsInMultiOrPipeline();
    client.hvals(key);
    return client.getBinaryMultiBulkReply();
  }

  /**
   * Return all the fields and associated values in a hash.
   * <p>
   * <b>Time complexity:</b> O(N), where N is the total number of entries
   * @param key
   * @return All the fields and values contained into a hash.
   */
  @Override
  public Map<byte[], byte[]> hgetAll(final byte[] key) {
    checkIsInMultiOrPipeline();
    client.hgetAll(key);
    final List<byte[]> flatHash = client.getBinaryMultiBulkReply();
    final Map<byte[], byte[]> hash = new JedisByteHashMap();
    final Iterator<byte[]> iterator = flatHash.iterator();
    while (iterator.hasNext()) {
      hash.put(iterator.next(), iterator.next());
    }

    return hash;
  }

  /**
   * Add the string value to the head (LPUSH) or tail (RPUSH) of the list stored at key. If the key
   * does not exist an empty list is created just before the append operation. If the key exists but
   * is not a List an error is returned.
   * <p>
   * Time complexity: O(1)
   * @see BinaryJedis#rpush(byte[], byte[]...)
   * @param key
   * @param strings
   * @return Integer reply, specifically, the number of elements inside the list after the push
   *         operation.
   */
  @Override
  public Long rpush(final byte[] key, final byte[]... strings) {
    checkIsInMultiOrPipeline();
    client.rpush(key, strings);
    return client.getIntegerReply();
  }

  /**
   * Add the string value to the head (LPUSH) or tail (RPUSH) of the list stored at key. If the key
   * does not exist an empty list is created just before the append operation. If the key exists but
   * is not a List an error is returned.
   * <p>
   * Time complexity: O(1)
   * @see BinaryJedis#rpush(byte[], byte[]...)
   * @param key
   * @param strings
   * @return Integer reply, specifically, the number of elements inside the list after the push
   *         operation.
   */
  @Override
  public Long lpush(final byte[] key, final byte[]... strings) {
    checkIsInMultiOrPipeline();
    client.lpush(key, strings);
    return client.getIntegerReply();
  }

  /**
   * Return the length of the list stored at the specified key. If the key does not exist zero is
   * returned (the same behaviour as for empty lists). If the value stored at key is not a list an
   * error is returned.
   * <p>
   * Time complexity: O(1)
   * @param key
   * @return The length of the list.
   */
  @Override
  public Long llen(final byte[] key) {
    checkIsInMultiOrPipeline();
    client.llen(key);
    return client.getIntegerReply();
  }

  /**
   * Return the specified elements of the list stored at the specified key. Start and end are
   * zero-based indexes. 0 is the first element of the list (the list head), 1 the next element and
   * so on.
   * <p>
   * For example LRANGE foobar 0 2 will return the first three elements of the list.
   * <p>
   * start and end can also be negative numbers indicating offsets from the end of the list. For
   * example -1 is the last element of the list, -2 the penultimate element and so on.
   * <p>
   * <b>Consistency with range functions in various programming languages</b>
   * <p>
   * Note that if you have a list of numbers from 0 to 100, LRANGE 0 10 will return 11 elements,
   * that is, rightmost item is included. This may or may not be consistent with behavior of
   * range-related functions in your programming language of choice (think Ruby's Range.new,
   * Array#slice or Python's range() function).
   * <p>
   * LRANGE behavior is consistent with one of Tcl.
   * <p>
   * <b>Out-of-range indexes</b>
   * <p>
   * Indexes out of range will not produce an error: if start is over the end of the list, or start
   * &gt; end, an empty list is returned. If end is over the end of the list Redis will threat it
   * just like the last element of the list.
   * <p>
   * Time complexity: O(start+n) (with n being the length of the range and start being the start
   * offset)
   * @param key
   * @param start
   * @param end
   * @return Multi bulk reply, specifically a list of elements in the specified range.
   */
  @Override
  public List<byte[]> lrange(final byte[] key, final long start, final long end) {
    checkIsInMultiOrPipeline();
    client.lrange(key, start, end);
    return client.getBinaryMultiBulkReply();
  }

  /**
   * Trim an existing list so that it will contain only the specified range of elements specified.
   * Start and end are zero-based indexes. 0 is the first element of the list (the list head), 1 the
   * next element and so on.
   * <p>
   * For example LTRIM foobar 0 2 will modify the list stored at foobar key so that only the first
   * three elements of the list will remain.
   * <p>
   * start and end can also be negative numbers indicating offsets from the end of the list. For
   * example -1 is the last element of the list, -2 the penultimate element and so on.
   * <p>
   * Indexes out of range will not produce an error: if start is over the end of the list, or start
   * &gt; end, an empty list is left as value. If end over the end of the list Redis will threat it
   * just like the last element of the list.
   * <p>
   * Hint: the obvious use of LTRIM is together with LPUSH/RPUSH. For example:
   * <p>
   * {@code lpush("mylist", "someelement"); ltrim("mylist", 0, 99); * }
   * <p>
   * The above two commands will push elements in the list taking care that the list will not grow
   * without limits. This is very useful when using Redis to store logs for example. It is important
   * to note that when used in this way LTRIM is an O(1) operation because in the average case just
   * one element is removed from the tail of the list.
   * <p>
   * Time complexity: O(n) (with n being len of list - len of range)
   * @param key
   * @param start
   * @param end
   * @return Status code reply
   */
  @Override
  public String ltrim(final byte[] key, final long start, final long end) {
    checkIsInMultiOrPipeline();
    client.ltrim(key, start, end);
    return client.getStatusCodeReply();
  }

  /**
   * Return the specified element of the list stored at the specified key. 0 is the first element, 1
   * the second and so on. Negative indexes are supported, for example -1 is the last element, -2
   * the penultimate and so on.
   * <p>
   * If the value stored at key is not of list type an error is returned. If the index is out of
   * range a 'nil' reply is returned.
   * <p>
   * Note that even if the average time complexity is O(n) asking for the first or the last element
   * of the list is O(1).
   * <p>
   * Time complexity: O(n) (with n being the length of the list)
   * @param key
   * @param index
   * @return Bulk reply, specifically the requested element
   */
  @Override
  public byte[] lindex(final byte[] key, final long index) {
    checkIsInMultiOrPipeline();
    client.lindex(key, index);
    return client.getBinaryBulkReply();
  }

  /**
   * Set a new value as the element at index position of the List at key.
   * <p>
   * Out of range indexes will generate an error.
   * <p>
   * Similarly to other list commands accepting indexes, the index can be negative to access
   * elements starting from the end of the list. So -1 is the last element, -2 is the penultimate,
   * and so forth.
   * <p>
   * <b>Time complexity:</b>
   * <p>
   * O(N) (with N being the length of the list), setting the first or last elements of the list is
   * O(1).
   * @see #lindex(byte[], long)
   * @param key
   * @param index
   * @param value
   * @return Status code reply
   */
  @Override
  public String lset(final byte[] key, final long index, final byte[] value) {
    checkIsInMultiOrPipeline();
    client.lset(key, index, value);
    return client.getStatusCodeReply();
  }

  /**
   * Remove the first count occurrences of the value element from the list. If count is zero all the
   * elements are removed. If count is negative elements are removed from tail to head, instead to
   * go from head to tail that is the normal behaviour. So for example LREM with count -2 and hello
   * as value to remove against the list (a,b,c,hello,x,hello,hello) will have the list
   * (a,b,c,hello,x). The number of removed elements is returned as an integer, see below for more
   * information about the returned value. Note that non existing keys are considered like empty
   * lists by LREM, so LREM against non existing keys will always return 0.
   * <p>
   * Time complexity: O(N) (with N being the length of the list)
   * @param key
   * @param count
   * @param value
   * @return Integer Reply, specifically: The number of removed elements if the operation succeeded
   */
  @Override
  public Long lrem(final byte[] key, final long count, final byte[] value) {
    checkIsInMultiOrPipeline();
    client.lrem(key, count, value);
    return client.getIntegerReply();
  }

  /**
   * Atomically return and remove the first (LPOP) or last (RPOP) element of the list. For example
   * if the list contains the elements "a","b","c" LPOP will return "a" and the list will become
   * "b","c".
   * <p>
   * If the key does not exist or the list is already empty the special value 'nil' is returned.
   * @see #rpop(byte[])
   * @param key
   * @return Bulk reply
   */
  @Override
  public byte[] lpop(final byte[] key) {
    checkIsInMultiOrPipeline();
    client.lpop(key);
    return client.getBinaryBulkReply();
  }

  /**
   * Atomically return and remove the first (LPOP) or last (RPOP) element of the list. For example
   * if the list contains the elements "a","b","c" LPOP will return "a" and the list will become
   * "b","c".
   * <p>
   * If the key does not exist or the list is already empty the special value 'nil' is returned.
   * @see #lpop(byte[])
   * @param key
   * @return Bulk reply
   */
  @Override
  public byte[] rpop(final byte[] key) {
    checkIsInMultiOrPipeline();
    client.rpop(key);
    return client.getBinaryBulkReply();
  }

  /**
   * Atomically return and remove the last (tail) element of the srckey list, and push the element
   * as the first (head) element of the dstkey list. For example if the source list contains the
   * elements "a","b","c" and the destination list contains the elements "foo","bar" after an
   * RPOPLPUSH command the content of the two lists will be "a","b" and "c","foo","bar".
   * <p>
   * If the key does not exist or the list is already empty the special value 'nil' is returned. If
   * the srckey and dstkey are the same the operation is equivalent to removing the last element
   * from the list and pusing it as first element of the list, so it's a "list rotation" command.
   * <p>
   * Time complexity: O(1)
   * @param srckey
   * @param dstkey
   * @return Bulk reply
   */
  @Override
  public byte[] rpoplpush(final byte[] srckey, final byte[] dstkey) {
    checkIsInMultiOrPipeline();
    client.rpoplpush(srckey, dstkey);
    return client.getBinaryBulkReply();
  }

  /**
   * Add the specified member to the set value stored at key. If member is already a member of the
   * set no operation is performed. If key does not exist a new set with the specified member as
   * sole member is created. If the key exists but does not hold a set value an error is returned.
   * <p>
   * Time complexity O(1)
   * @param key
   * @param members
   * @return Integer reply, specifically: 1 if the new element was added 0 if the element was
   *         already a member of the set
   */
  @Override
  public Long sadd(final byte[] key, final byte[]... members) {
    checkIsInMultiOrPipeline();
    client.sadd(key, members);
    return client.getIntegerReply();
  }

  /**
   * Return all the members (elements) of the set value stored at key. This is just syntax glue for
   * {@link #sinter(byte[]...)} SINTER}.
   * <p>
   * Time complexity O(N)
   * @param key the key of the set
   * @return Multi bulk reply
   */
  @Override
  public Set<byte[]> smembers(final byte[] key) {
    checkIsInMultiOrPipeline();
    client.smembers(key);
    return SetFromList.of(client.getBinaryMultiBulkReply());
  }

  /**
   * Remove the specified member from the set value stored at key. If member was not a member of the
   * set no operation is performed. If key does not hold a set value an error is returned.
   * <p>
   * Time complexity O(1)
   * @param key the key of the set
   * @param member the set member to remove
   * @return Integer reply, specifically: 1 if the new element was removed 0 if the new element was
   *         not a member of the set
   */
  @Override
  public Long srem(final byte[] key, final byte[]... member) {
    checkIsInMultiOrPipeline();
    client.srem(key, member);
    return client.getIntegerReply();
  }

  /**
   * Remove a random element from a Set returning it as return value. If the Set is empty or the key
   * does not exist, a nil object is returned.
   * <p>
   * The {@link #srandmember(byte[])} command does a similar work but the returned element is not
   * removed from the Set.
   * <p>
   * Time complexity O(1)
   * @param key
   * @return Bulk reply
   */
  @Override
  public byte[] spop(final byte[] key) {
    checkIsInMultiOrPipeline();
    client.spop(key);
    return client.getBinaryBulkReply();
  }

  @Override
  public Set<byte[]> spop(final byte[] key, final long count) {
    checkIsInMultiOrPipeline();
    client.spop(key, count);
    return SetFromList.of(client.getBinaryMultiBulkReply());
  }

  /**
   * Move the specified member from the set at srckey to the set at dstkey. This operation is
   * atomic, in every given moment the element will appear to be in the source or destination set
   * for accessing clients.
   * <p>
   * If the source set does not exist or does not contain the specified element no operation is
   * performed and zero is returned, otherwise the element is removed from the source set and added
   * to the destination set. On success one is returned, even if the element was already present in
   * the destination set.
   * <p>
   * An error is raised if the source or destination keys contain a non Set value.
   * <p>
   * Time complexity O(1)
   * @param srckey
   * @param dstkey
   * @param member
   * @return Integer reply, specifically: 1 if the element was moved 0 if the element was not found
   *         on the first set and no operation was performed
   */
  @Override
  public Long smove(final byte[] srckey, final byte[] dstkey, final byte[] member) {
    checkIsInMultiOrPipeline();
    client.smove(srckey, dstkey, member);
    return client.getIntegerReply();
  }

  /**
   * Return the set cardinality (number of elements). If the key does not exist 0 is returned, like
   * for empty sets.
   * @param key
   * @return Integer reply, specifically: the cardinality (number of elements) of the set as an
   *         integer.
   */
  @Override
  public Long scard(final byte[] key) {
    checkIsInMultiOrPipeline();
    client.scard(key);
    return client.getIntegerReply();
  }

  /**
   * Return 1 if member is a member of the set stored at key, otherwise 0 is returned.
   * <p>
   * Time complexity O(1)
   * @param key
   * @param member
   * @return Integer reply, specifically: 1 if the element is a member of the set 0 if the element
   *         is not a member of the set OR if the key does not exist
   */
  @Override
  public Boolean sismember(final byte[] key, final byte[] member) {
    checkIsInMultiOrPipeline();
    client.sismember(key, member);
    return client.getIntegerReply() == 1;
  }

  /**
   * Return the members of a set resulting from the intersection of all the sets hold at the
   * specified keys. Like in {@link #lrange(byte[], long, long)} LRANGE} the result is sent to the
   * client as a multi-bulk reply (see the protocol specification for more information). If just a
   * single key is specified, then this command produces the same result as
   * {@link #smembers(byte[]) SMEMBERS}. Actually SMEMBERS is just syntax sugar for SINTER.
   * <p>
   * Non existing keys are considered like empty sets, so if one of the keys is missing an empty set
   * is returned (since the intersection with an empty set always is an empty set).
   * <p>
   * Time complexity O(N*M) worst case where N is the cardinality of the smallest set and M the
   * number of sets
   * @param keys
   * @return Multi bulk reply, specifically the list of common elements.
   */
  @Override
  public Set<byte[]> sinter(final byte[]... keys) {
    checkIsInMultiOrPipeline();
    client.sinter(keys);
    return SetFromList.of(client.getBinaryMultiBulkReply());
  }

  /**
   * This commnad works exactly like {@link #sinter(byte[]...) SINTER} but instead of being returned
   * the resulting set is sotred as dstkey.
   * <p>
   * Time complexity O(N*M) worst case where N is the cardinality of the smallest set and M the
   * number of sets
   * @param dstkey
   * @param keys
   * @return Status code reply
   */
  @Override
  public Long sinterstore(final byte[] dstkey, final byte[]... keys) {
    checkIsInMultiOrPipeline();
    client.sinterstore(dstkey, keys);
    return client.getIntegerReply();
  }

  /**
   * Return the members of a set resulting from the union of all the sets hold at the specified
   * keys. Like in {@link #lrange(byte[], long, long)} LRANGE} the result is sent to the client as a
   * multi-bulk reply (see the protocol specification for more information). If just a single key is
   * specified, then this command produces the same result as {@link #smembers(byte[]) SMEMBERS}.
   * <p>
   * Non existing keys are considered like empty sets.
   * <p>
   * Time complexity O(N) where N is the total number of elements in all the provided sets
   * @param keys
   * @return Multi bulk reply, specifically the list of common elements.
   */
  @Override
  public Set<byte[]> sunion(final byte[]... keys) {
    checkIsInMultiOrPipeline();
    client.sunion(keys);
    return SetFromList.of(client.getBinaryMultiBulkReply());
  }

  /**
   * This command works exactly like {@link #sunion(byte[]...) SUNION} but instead of being returned
   * the resulting set is stored as dstkey. Any existing value in dstkey will be over-written.
   * <p>
   * Time complexity O(N) where N is the total number of elements in all the provided sets
   * @param dstkey
   * @param keys
   * @return Status code reply
   */
  @Override
  public Long sunionstore(final byte[] dstkey, final byte[]... keys) {
    checkIsInMultiOrPipeline();
    client.sunionstore(dstkey, keys);
    return client.getIntegerReply();
  }

  /**
   * Return the difference between the Set stored at key1 and all the Sets key2, ..., keyN
   * <p>
   * <b>Example:</b>
   * 
   * <pre>
   * key1 = [x, a, b, c]
   * key2 = [c]
   * key3 = [a, d]
   * SDIFF key1,key2,key3 =&gt; [x, b]
   * </pre>
   * 
   * Non existing keys are considered like empty sets.
   * <p>
   * <b>Time complexity:</b>
   * <p>
   * O(N) with N being the total number of elements of all the sets
   * @param keys
   * @return Return the members of a set resulting from the difference between the first set
   *         provided and all the successive sets.
   */
  @Override
  public Set<byte[]> sdiff(final byte[]... keys) {
    checkIsInMultiOrPipeline();
    client.sdiff(keys);
    return SetFromList.of(client.getBinaryMultiBulkReply());
  }

  /**
   * This command works exactly like {@link #sdiff(byte[]...) SDIFF} but instead of being returned
   * the resulting set is stored in dstkey.
   * @param dstkey
   * @param keys
   * @return Status code reply
   */
  @Override
  public Long sdiffstore(final byte[] dstkey, final byte[]... keys) {
    checkIsInMultiOrPipeline();
    client.sdiffstore(dstkey, keys);
    return client.getIntegerReply();
  }

  /**
   * Return a random element from a Set, without removing the element. If the Set is empty or the
   * key does not exist, a nil object is returned.
   * <p>
   * The SPOP command does a similar work but the returned element is popped (removed) from the Set.
   * <p>
   * Time complexity O(1)
   * @param key
   * @return Bulk reply
   */
  @Override
  public byte[] srandmember(final byte[] key) {
    checkIsInMultiOrPipeline();
    client.srandmember(key);
    return client.getBinaryBulkReply();
  }

  @Override
  public List<byte[]> srandmember(final byte[] key, final int count) {
    checkIsInMultiOrPipeline();
    client.srandmember(key, count);
    return client.getBinaryMultiBulkReply();
  }

  /**
   * Add the specified member having the specifeid score to the sorted set stored at key. If member
   * is already a member of the sorted set the score is updated, and the element reinserted in the
   * right position to ensure sorting. If key does not exist a new sorted set with the specified
   * member as sole member is crated. If the key exists but does not hold a sorted set value an
   * error is returned.
   * <p>
   * The score value can be the string representation of a double precision floating point number.
   * <p>
   * Time complexity O(log(N)) with N being the number of elements in the sorted set
   * @param key
   * @param score
   * @param member
   * @return Integer reply, specifically: 1 if the new element was added 0 if the element was
   *         already a member of the sorted set and the score was updated
   */
  @Override
  public Long zadd(final byte[] key, final double score, final byte[] member) {
    checkIsInMultiOrPipeline();
    client.zadd(key, score, member);
    return client.getIntegerReply();
  }

  @Override
  public Long zadd(final byte[] key, final Map<byte[], Double> scoreMembers) {
    checkIsInMultiOrPipeline();
    client.zaddBinary(key, scoreMembers);
    return client.getIntegerReply();
  }

  @Override
  public Set<byte[]> zrange(final byte[] key, final long start, final long end) {
    checkIsInMultiOrPipeline();
    client.zrange(key, start, end);
    return SetFromList.of(client.getBinaryMultiBulkReply());
  }

  /**
   * Remove the specified member from the sorted set value stored at key. If member was not a member
   * of the set no operation is performed. If key does not not hold a set value an error is
   * returned.
   * <p>
   * Time complexity O(log(N)) with N being the number of elements in the sorted set
   * @param key
   * @param members
   * @return Integer reply, specifically: 1 if the new element was removed 0 if the new element was
   *         not a member of the set
   */
  @Override
  public Long zrem(final byte[] key, final byte[]... members) {
    checkIsInMultiOrPipeline();
    client.zrem(key, members);
    return client.getIntegerReply();
  }

  /**
   * If member already exists in the sorted set adds the increment to its score and updates the
   * position of the element in the sorted set accordingly. If member does not already exist in the
   * sorted set it is added with increment as score (that is, like if the previous score was
   * virtually zero). If key does not exist a new sorted set with the specified member as sole
   * member is crated. If the key exists but does not hold a sorted set value an error is returned.
   * <p>
   * The score value can be the string representation of a double precision floating point number.
   * It's possible to provide a negative value to perform a decrement.
   * <p>
   * For an introduction to sorted sets check the Introduction to Redis data types page.
   * <p>
   * Time complexity O(log(N)) with N being the number of elements in the sorted set
   * @param key
   * @param score
   * @param member
   * @return The new score
   */
  @Override
  public Double zincrby(final byte[] key, final double score, final byte[] member) {
    checkIsInMultiOrPipeline();
    client.zincrby(key, score, member);
    String newscore = client.getBulkReply();
    return Double.valueOf(newscore);
  }

  /**
   * Return the rank (or index) or member in the sorted set at key, with scores being ordered from
   * low to high.
   * <p>
   * When the given member does not exist in the sorted set, the special value 'nil' is returned.
   * The returned rank (or index) of the member is 0-based for both commands.
   * <p>
   * <b>Time complexity:</b>
   * <p>
   * O(log(N))
   * @see #zrevrank(byte[], byte[])
   * @param key
   * @param member
   * @return Integer reply or a nil bulk reply, specifically: the rank of the element as an integer
   *         reply if the element exists. A nil bulk reply if there is no such element.
   */
  @Override
  public Long zrank(final byte[] key, final byte[] member) {
    checkIsInMultiOrPipeline();
    client.zrank(key, member);
    return client.getIntegerReply();
  }

  /**
   * Return the rank (or index) or member in the sorted set at key, with scores being ordered from
   * high to low.
   * <p>
   * When the given member does not exist in the sorted set, the special value 'nil' is returned.
   * The returned rank (or index) of the member is 0-based for both commands.
   * <p>
   * <b>Time complexity:</b>
   * <p>
   * O(log(N))
   * @see #zrank(byte[], byte[])
   * @param key
   * @param member
   * @return Integer reply or a nil bulk reply, specifically: the rank of the element as an integer
   *         reply if the element exists. A nil bulk reply if there is no such element.
   */
  @Override
  public Long zrevrank(final byte[] key, final byte[] member) {
    checkIsInMultiOrPipeline();
    client.zrevrank(key, member);
    return client.getIntegerReply();
  }

  @Override
  public Set<byte[]> zrevrange(final byte[] key, final long start, final long end) {
    checkIsInMultiOrPipeline();
    client.zrevrange(key, start, end);
    return SetFromList.of(client.getBinaryMultiBulkReply());
  }

  @Override
  public Set<Tuple> zrangeWithScores(final byte[] key, final long start, final long end) {
    checkIsInMultiOrPipeline();
    client.zrangeWithScores(key, start, end);
    return getBinaryTupledSet();
  }

  @Override
  public Set<Tuple> zrevrangeWithScores(final byte[] key, final long start, final long end) {
    checkIsInMultiOrPipeline();
    client.zrevrangeWithScores(key, start, end);
    return getBinaryTupledSet();
  }

  /**
   * Return the sorted set cardinality (number of elements). If the key does not exist 0 is
   * returned, like for empty sorted sets.
   * <p>
   * Time complexity O(1)
   * @param key
   * @return the cardinality (number of elements) of the set as an integer.
   */
  @Override
  public Long zcard(final byte[] key) {
    checkIsInMultiOrPipeline();
    client.zcard(key);
    return client.getIntegerReply();
  }

  /**
   * Return the score of the specified element of the sorted set at key. If the specified element
   * does not exist in the sorted set, or the key does not exist at all, a special 'nil' value is
   * returned.
   * <p>
   * <b>Time complexity:</b> O(1)
   * @param key
   * @param member
   * @return the score
   */
  @Override
  public Double zscore(final byte[] key, final byte[] member) {
    checkIsInMultiOrPipeline();
    client.zscore(key, member);
    final String score = client.getBulkReply();
    return (score != null ? new Double(score) : null);
  }

  public Transaction multi() {
    client.multi();
    client.getOne(); // expected OK
    transaction = new Transaction(client);
    return transaction;
  }

  protected void checkIsInMultiOrPipeline() {
    if (client.isInMulti()) {
      throw new JedisDataException(
          "Cannot use Jedis when in Multi. Please use Transation or reset jedis state.");
    } else if (pipeline != null && pipeline.hasPipelinedResponse()) {
      throw new JedisDataException(
          "Cannot use Jedis when in Pipeline. Please use Pipeline or reset jedis state .");
    }
  }

  public void connect() {
    client.connect();
  }

  public void disconnect() {
    client.disconnect();
  }

  public void resetState() {
    if (client.isConnected()) {
      if (transaction != null) {
        transaction.clear();
      }

      if (pipeline != null) {
        pipeline.clear();
      }

      if (client.isInWatch()) {
        unwatch();
      }

      client.resetState();
    }

    transaction = null;
    pipeline = null;
  }

  @Override
  public String watch(final byte[]... keys) {
    client.watch(keys);
    return client.getStatusCodeReply();
  }

  @Override
  public String unwatch() {
    client.unwatch();
    return client.getStatusCodeReply();
  }

  @Override
  public void close() {
    client.close();
  }

  /**
   * Sort a Set or a List.
   * <p>
   * Sort the elements contained in the List, Set, or Sorted Set value at key. By default sorting is
   * numeric with elements being compared as double precision floating point numbers. This is the
   * simplest form of SORT.
   * @see #sort(byte[], byte[])
   * @see #sort(byte[], SortingParams)
   * @see #sort(byte[], SortingParams, byte[])
   * @param key
   * @return Assuming the Set/List at key contains a list of numbers, the return value will be the
   *         list of numbers ordered from the smallest to the biggest number.
   */
  @Override
  public List<byte[]> sort(final byte[] key) {
    checkIsInMultiOrPipeline();
    client.sort(key);
    return client.getBinaryMultiBulkReply();
  }

  /**
   * Sort a Set or a List accordingly to the specified parameters.
   * <p>
   * <b>examples:</b>
   * <p>
   * Given are the following sets and key/values:
   * 
   * <pre>
   * x = [1, 2, 3]
   * y = [a, b, c]
   * 
   * k1 = z
   * k2 = y
   * k3 = x
   * 
   * w1 = 9
   * w2 = 8
   * w3 = 7
   * </pre>
   * 
   * Sort Order:
   * 
   * <pre>
   * sort(x) or sort(x, sp.asc())
   * -&gt; [1, 2, 3]
   * 
   * sort(x, sp.desc())
   * -&gt; [3, 2, 1]
   * 
   * sort(y)
   * -&gt; [c, a, b]
   * 
   * sort(y, sp.alpha())
   * -&gt; [a, b, c]
   * 
   * sort(y, sp.alpha().desc())
   * -&gt; [c, a, b]
   * </pre>
   * 
   * Limit (e.g. for Pagination):
   * 
   * <pre>
   * sort(x, sp.limit(0, 2))
   * -&gt; [1, 2]
   * 
   * sort(y, sp.alpha().desc().limit(1, 2))
   * -&gt; [b, a]
   * </pre>
   * 
   * Sorting by external keys:
   * 
   * <pre>
   * sort(x, sb.by(w*))
   * -&gt; [3, 2, 1]
   * 
   * sort(x, sb.by(w*).desc())
   * -&gt; [1, 2, 3]
   * </pre>
   * 
   * Getting external keys:
   * 
   * <pre>
   * sort(x, sp.by(w*).get(k*))
   * -&gt; [x, y, z]
   * 
   * sort(x, sp.by(w*).get(#).get(k*))
   * -&gt; [3, x, 2, y, 1, z]
   * </pre>
   * @see #sort(byte[])
   * @see #sort(byte[], SortingParams, byte[])
   * @param key
   * @param sortingParameters
   * @return a list of sorted elements.
   */
  @Override
  public List<byte[]> sort(final byte[] key, final SortingParams sortingParameters) {
    checkIsInMultiOrPipeline();
    client.sort(key, sortingParameters);
    return client.getBinaryMultiBulkReply();
  }

  /**
   * BLPOP (and BRPOP) is a blocking list pop primitive. You can see this commands as blocking
   * versions of LPOP and RPOP able to block if the specified keys don't exist or contain empty
   * lists.
   * <p>
   * The following is a description of the exact semantic. We describe BLPOP but the two commands
   * are identical, the only difference is that BLPOP pops the element from the left (head) of the
   * list, and BRPOP pops from the right (tail).
   * <p>
   * <b>Non blocking behavior</b>
   * <p>
   * When BLPOP is called, if at least one of the specified keys contain a non empty list, an
   * element is popped from the head of the list and returned to the caller together with the name
   * of the key (BLPOP returns a two elements array, the first element is the key, the second the
   * popped value).
   * <p>
   * Keys are scanned from left to right, so for instance if you issue BLPOP list1 list2 list3 0
   * against a dataset where list1 does not exist but list2 and list3 contain non empty lists, BLPOP
   * guarantees to return an element from the list stored at list2 (since it is the first non empty
   * list starting from the left).
   * <p>
   * <b>Blocking behavior</b>
   * <p>
   * If none of the specified keys exist or contain non empty lists, BLPOP blocks until some other
   * client performs a LPUSH or an RPUSH operation against one of the lists.
   * <p>
   * Once new data is present on one of the lists, the client finally returns with the name of the
   * key unblocking it and the popped value.
   * <p>
   * When blocking, if a non-zero timeout is specified, the client will unblock returning a nil
   * special value if the specified amount of seconds passed without a push operation against at
   * least one of the specified keys.
   * <p>
   * The timeout argument is interpreted as an integer value. A timeout of zero means instead to
   * block forever.
   * <p>
   * <b>Multiple clients blocking for the same keys</b>
   * <p>
   * Multiple clients can block for the same key. They are put into a queue, so the first to be
   * served will be the one that started to wait earlier, in a first-blpopping first-served fashion.
   * <p>
   * <b>blocking POP inside a MULTI/EXEC transaction</b>
   * <p>
   * BLPOP and BRPOP can be used with pipelining (sending multiple commands and reading the replies
   * in batch), but it does not make sense to use BLPOP or BRPOP inside a MULTI/EXEC block (a Redis
   * transaction).
   * <p>
   * The behavior of BLPOP inside MULTI/EXEC when the list is empty is to return a multi-bulk nil
   * reply, exactly what happens when the timeout is reached. If you like science fiction, think at
   * it like if inside MULTI/EXEC the time will flow at infinite speed :)
   * <p>
   * Time complexity: O(1)
   * @see #brpop(int, byte[]...)
   * @param timeout
   * @param keys
   * @return BLPOP returns a two-elements array via a multi bulk reply in order to return both the
   *         unblocking key and the popped value.
   *         <p>
   *         When a non-zero timeout is specified, and the BLPOP operation timed out, the return
   *         value is a nil multi bulk reply. Most client values will return false or nil
   *         accordingly to the programming language used.
   */
  @Override
  public List<byte[]> blpop(final int timeout, final byte[]... keys) {
    return blpop(getArgsAddTimeout(timeout, keys));
  }

  private byte[][] getArgsAddTimeout(int timeout, byte[][] keys) {
    int size = keys.length;
    final byte[][] args = new byte[size + 1][];
    for (int at = 0; at != size; ++at) {
      args[at] = keys[at];
    }
    args[size] = Protocol.toByteArray(timeout);
    return args;
  }

  /**
   * Sort a Set or a List accordingly to the specified parameters and store the result at dstkey.
   * @see #sort(byte[], SortingParams)
   * @see #sort(byte[])
   * @see #sort(byte[], byte[])
   * @param key
   * @param sortingParameters
   * @param dstkey
   * @return The number of elements of the list at dstkey.
   */
  @Override
  public Long sort(final byte[] key, final SortingParams sortingParameters, final byte[] dstkey) {
    checkIsInMultiOrPipeline();
    client.sort(key, sortingParameters, dstkey);
    return client.getIntegerReply();
  }

  /**
   * Sort a Set or a List and Store the Result at dstkey.
   * <p>
   * Sort the elements contained in the List, Set, or Sorted Set value at key and store the result
   * at dstkey. By default sorting is numeric with elements being compared as double precision
   * floating point numbers. This is the simplest form of SORT.
   * @see #sort(byte[])
   * @see #sort(byte[], SortingParams)
   * @see #sort(byte[], SortingParams, byte[])
   * @param key
   * @param dstkey
   * @return The number of elements of the list at dstkey.
   */
  @Override
  public Long sort(final byte[] key, final byte[] dstkey) {
    checkIsInMultiOrPipeline();
    client.sort(key, dstkey);
    return client.getIntegerReply();
  }

  /**
   * BLPOP (and BRPOP) is a blocking list pop primitive. You can see this commands as blocking
   * versions of LPOP and RPOP able to block if the specified keys don't exist or contain empty
   * lists.
   * <p>
   * The following is a description of the exact semantic. We describe BLPOP but the two commands
   * are identical, the only difference is that BLPOP pops the element from the left (head) of the
   * list, and BRPOP pops from the right (tail).
   * <p>
   * <b>Non blocking behavior</b>
   * <p>
   * When BLPOP is called, if at least one of the specified keys contain a non empty list, an
   * element is popped from the head of the list and returned to the caller together with the name
   * of the key (BLPOP returns a two elements array, the first element is the key, the second the
   * popped value).
   * <p>
   * Keys are scanned from left to right, so for instance if you issue BLPOP list1 list2 list3 0
   * against a dataset where list1 does not exist but list2 and list3 contain non empty lists, BLPOP
   * guarantees to return an element from the list stored at list2 (since it is the first non empty
   * list starting from the left).
   * <p>
   * <b>Blocking behavior</b>
   * <p>
   * If none of the specified keys exist or contain non empty lists, BLPOP blocks until some other
   * client performs a LPUSH or an RPUSH operation against one of the lists.
   * <p>
   * Once new data is present on one of the lists, the client finally returns with the name of the
   * key unblocking it and the popped value.
   * <p>
   * When blocking, if a non-zero timeout is specified, the client will unblock returning a nil
   * special value if the specified amount of seconds passed without a push operation against at
   * least one of the specified keys.
   * <p>
   * The timeout argument is interpreted as an integer value. A timeout of zero means instead to
   * block forever.
   * <p>
   * <b>Multiple clients blocking for the same keys</b>
   * <p>
   * Multiple clients can block for the same key. They are put into a queue, so the first to be
   * served will be the one that started to wait earlier, in a first-blpopping first-served fashion.
   * <p>
   * <b>blocking POP inside a MULTI/EXEC transaction</b>
   * <p>
   * BLPOP and BRPOP can be used with pipelining (sending multiple commands and reading the replies
   * in batch), but it does not make sense to use BLPOP or BRPOP inside a MULTI/EXEC block (a Redis
   * transaction).
   * <p>
   * The behavior of BLPOP inside MULTI/EXEC when the list is empty is to return a multi-bulk nil
   * reply, exactly what happens when the timeout is reached. If you like science fiction, think at
   * it like if inside MULTI/EXEC the time will flow at infinite speed :)
   * <p>
   * Time complexity: O(1)
   * @see #blpop(int, byte[]...)
   * @param timeout
   * @param keys
   * @return BLPOP returns a two-elements array via a multi bulk reply in order to return both the
   *         unblocking key and the popped value.
   *         <p>
   *         When a non-zero timeout is specified, and the BLPOP operation timed out, the return
   *         value is a nil multi bulk reply. Most client values will return false or nil
   *         accordingly to the programming language used.
   */
  @Override
  public List<byte[]> brpop(final int timeout, final byte[]... keys) {
    return brpop(getArgsAddTimeout(timeout, keys));
  }

  @Override
  public List<byte[]> blpop(byte[]... args) {
    checkIsInMultiOrPipeline();
    client.blpop(args);
    client.setTimeoutInfinite();
    try {
      return client.getBinaryMultiBulkReply();
    } finally {
      client.rollbackTimeout();
    }
  }

  @Override
  public List<byte[]> brpop(byte[]... args) {
    checkIsInMultiOrPipeline();
    client.brpop(args);
    client.setTimeoutInfinite();
    try {
      return client.getBinaryMultiBulkReply();
    } finally {
      client.rollbackTimeout();
    }
  }

  /**
   * Request for authentication in a password protected Redis server. A Redis server can be
   * instructed to require a password before to allow clients to issue commands. This is done using
   * the requirepass directive in the Redis configuration file. If the password given by the client
   * is correct the server replies with an OK status code reply and starts accepting commands from
   * the client. Otherwise an error is returned and the clients needs to try a new password. Note
   * that for the high performance nature of Redis it is possible to try a lot of passwords in
   * parallel in very short time, so make sure to generate a strong and very long password so that
   * this attack is infeasible.
   * @param password
   * @return Status code reply
   */
  @Override
  public String auth(final String password) {
    checkIsInMultiOrPipeline();
    client.auth(password);
    return client.getStatusCodeReply();
  }

  public Pipeline pipelined() {
    pipeline = new Pipeline();
    pipeline.setClient(client);
    return pipeline;
  }

  @Override
  public Long zcount(final byte[] key, final double min, final double max) {
    return zcount(key, toByteArray(min), toByteArray(max));
  }

  @Override
  public Long zcount(final byte[] key, final byte[] min, final byte[] max) {
    checkIsInMultiOrPipeline();
    client.zcount(key, min, max);
    return client.getIntegerReply();
  }

  /**
   * Return the all the elements in the sorted set at key with a score between min and max
   * (including elements with score equal to min or max).
   * <p>
   * The elements having the same score are returned sorted lexicographically as ASCII strings (this
   * follows from a property of Redis sorted sets and does not involve further computation).
   * <p>
   * Using the optional {@link #zrangeByScore(byte[], double, double, int, int) LIMIT} it's possible
   * to get only a range of the matching elements in an SQL-alike way. Note that if offset is large
   * the commands needs to traverse the list for offset elements and this adds up to the O(M)
   * figure.
   * <p>
   * The {@link #zcount(byte[], double, double) ZCOUNT} command is similar to
   * {@link #zrangeByScore(byte[], double, double) ZRANGEBYSCORE} but instead of returning the
   * actual elements in the specified interval, it just returns the number of matching elements.
   * <p>
   * <b>Exclusive intervals and infinity</b>
   * <p>
   * min and max can be -inf and +inf, so that you are not required to know what's the greatest or
   * smallest element in order to take, for instance, elements "up to a given value".
   * <p>
   * Also while the interval is for default closed (inclusive) it's possible to specify open
   * intervals prefixing the score with a "(" character, so for instance:
   * <p>
   * {@code ZRANGEBYSCORE zset (1.3 5}
   * <p>
   * Will return all the values with score &gt; 1.3 and &lt;= 5, while for instance:
   * <p>
   * {@code ZRANGEBYSCORE zset (5 (10}
   * <p>
   * Will return all the values with score &gt; 5 and &lt; 10 (5 and 10 excluded).
   * <p>
   * <b>Time complexity:</b>
   * <p>
   * O(log(N))+O(M) with N being the number of elements in the sorted set and M the number of
   * elements returned by the command, so if M is constant (for instance you always ask for the
   * first ten elements with LIMIT) you can consider it O(log(N))
   * @see #zrangeByScore(byte[], double, double)
   * @see #zrangeByScore(byte[], double, double, int, int)
   * @see #zrangeByScoreWithScores(byte[], double, double)
   * @see #zrangeByScoreWithScores(byte[], double, double, int, int)
   * @see #zcount(byte[], double, double)
   * @param key
   * @param min
   * @param max
   * @return Multi bulk reply specifically a list of elements in the specified score range.
   */
  @Override
  public Set<byte[]> zrangeByScore(final byte[] key, final double min, final double max) {
    return zrangeByScore(key, toByteArray(min), toByteArray(max));
  }

  @Override
  public Set<byte[]> zrangeByScore(final byte[] key, final byte[] min, final byte[] max) {
    checkIsInMultiOrPipeline();
    client.zrangeByScore(key, min, max);
    return SetFromList.of(client.getBinaryMultiBulkReply());
  }

  /**
   * Return the all the elements in the sorted set at key with a score between min and max
   * (including elements with score equal to min or max).
   * <p>
   * The elements having the same score are returned sorted lexicographically as ASCII strings (this
   * follows from a property of Redis sorted sets and does not involve further computation).
   * <p>
   * Using the optional {@link #zrangeByScore(byte[], double, double, int, int) LIMIT} it's possible
   * to get only a range of the matching elements in an SQL-alike way. Note that if offset is large
   * the commands needs to traverse the list for offset elements and this adds up to the O(M)
   * figure.
   * <p>
   * The {@link #zcount(byte[], double, double) ZCOUNT} command is similar to
   * {@link #zrangeByScore(byte[], double, double) ZRANGEBYSCORE} but instead of returning the
   * actual elements in the specified interval, it just returns the number of matching elements.
   * <p>
   * <b>Exclusive intervals and infinity</b>
   * <p>
   * min and max can be -inf and +inf, so that you are not required to know what's the greatest or
   * smallest element in order to take, for instance, elements "up to a given value".
   * <p>
   * Also while the interval is for default closed (inclusive) it's possible to specify open
   * intervals prefixing the score with a "(" character, so for instance:
   * <p>
   * {@code ZRANGEBYSCORE zset (1.3 5}
   * <p>
   * Will return all the values with score &gt; 1.3 and &lt;= 5, while for instance:
   * <p>
   * {@code ZRANGEBYSCORE zset (5 (10}
   * <p>
   * Will return all the values with score &gt; 5 and &lt; 10 (5 and 10 excluded).
   * <p>
   * <b>Time complexity:</b>
   * <p>
   * O(log(N))+O(M) with N being the number of elements in the sorted set and M the number of
   * elements returned by the command, so if M is constant (for instance you always ask for the
   * first ten elements with LIMIT) you can consider it O(log(N))
   * @see #zrangeByScore(byte[], double, double)
   * @see #zrangeByScore(byte[], double, double, int, int)
   * @see #zrangeByScoreWithScores(byte[], double, double)
   * @see #zrangeByScoreWithScores(byte[], double, double, int, int)
   * @see #zcount(byte[], double, double)
   * @param key
   * @param min
   * @param max
   * @return Multi bulk reply specifically a list of elements in the specified score range.
   */
  @Override
  public Set<byte[]> zrangeByScore(final byte[] key, final double min, final double max,
      final int offset, final int count) {
    return zrangeByScore(key, toByteArray(min), toByteArray(max), offset, count);
  }

  @Override
  public Set<byte[]> zrangeByScore(final byte[] key, final byte[] min, final byte[] max,
      final int offset, final int count) {
    checkIsInMultiOrPipeline();
    client.zrangeByScore(key, min, max, offset, count);
    return SetFromList.of(client.getBinaryMultiBulkReply());
  }

  /**
   * Return the all the elements in the sorted set at key with a score between min and max
   * (including elements with score equal to min or max).
   * <p>
   * The elements having the same score are returned sorted lexicographically as ASCII strings (this
   * follows from a property of Redis sorted sets and does not involve further computation).
   * <p>
   * Using the optional {@link #zrangeByScore(byte[], double, double, int, int) LIMIT} it's possible
   * to get only a range of the matching elements in an SQL-alike way. Note that if offset is large
   * the commands needs to traverse the list for offset elements and this adds up to the O(M)
   * figure.
   * <p>
   * The {@link #zcount(byte[], double, double) ZCOUNT} command is similar to
   * {@link #zrangeByScore(byte[], double, double) ZRANGEBYSCORE} but instead of returning the
   * actual elements in the specified interval, it just returns the number of matching elements.
   * <p>
   * <b>Exclusive intervals and infinity</b>
   * <p>
   * min and max can be -inf and +inf, so that you are not required to know what's the greatest or
   * smallest element in order to take, for instance, elements "up to a given value".
   * <p>
   * Also while the interval is for default closed (inclusive) it's possible to specify open
   * intervals prefixing the score with a "(" character, so for instance:
   * <p>
   * {@code ZRANGEBYSCORE zset (1.3 5}
   * <p>
   * Will return all the values with score &gt; 1.3 and &lt;= 5, while for instance:
   * <p>
   * {@code ZRANGEBYSCORE zset (5 (10}
   * <p>
   * Will return all the values with score &gt; 5 and &lt; 10 (5 and 10 excluded).
   * <p>
   * <b>Time complexity:</b>
   * <p>
   * O(log(N))+O(M) with N being the number of elements in the sorted set and M the number of
   * elements returned by the command, so if M is constant (for instance you always ask for the
   * first ten elements with LIMIT) you can consider it O(log(N))
   * @see #zrangeByScore(byte[], double, double)
   * @see #zrangeByScore(byte[], double, double, int, int)
   * @see #zrangeByScoreWithScores(byte[], double, double)
   * @see #zrangeByScoreWithScores(byte[], double, double, int, int)
   * @see #zcount(byte[], double, double)
   * @param key
   * @param min
   * @param max
   * @return Multi bulk reply specifically a list of elements in the specified score range.
   */
  @Override
  public Set<Tuple> zrangeByScoreWithScores(final byte[] key, final double min, final double max) {
    return zrangeByScoreWithScores(key, toByteArray(min), toByteArray(max));
  }

  @Override
  public Set<Tuple> zrangeByScoreWithScores(final byte[] key, final byte[] min, final byte[] max) {
    checkIsInMultiOrPipeline();
    client.zrangeByScoreWithScores(key, min, max);
    return getBinaryTupledSet();
  }

  /**
   * Return the all the elements in the sorted set at key with a score between min and max
   * (including elements with score equal to min or max).
   * <p>
   * The elements having the same score are returned sorted lexicographically as ASCII strings (this
   * follows from a property of Redis sorted sets and does not involve further computation).
   * <p>
   * Using the optional {@link #zrangeByScore(byte[], double, double, int, int) LIMIT} it's possible
   * to get only a range of the matching elements in an SQL-alike way. Note that if offset is large
   * the commands needs to traverse the list for offset elements and this adds up to the O(M)
   * figure.
   * <p>
   * The {@link #zcount(byte[], double, double) ZCOUNT} command is similar to
   * {@link #zrangeByScore(byte[], double, double) ZRANGEBYSCORE} but instead of returning the
   * actual elements in the specified interval, it just returns the number of matching elements.
   * <p>
   * <b>Exclusive intervals and infinity</b>
   * <p>
   * min and max can be -inf and +inf, so that you are not required to know what's the greatest or
   * smallest element in order to take, for instance, elements "up to a given value".
   * <p>
   * Also while the interval is for default closed (inclusive) it's possible to specify open
   * intervals prefixing the score with a "(" character, so for instance:
   * <p>
   * {@code ZRANGEBYSCORE zset (1.3 5}
   * <p>
   * Will return all the values with score &gt; 1.3 and &lt;= 5, while for instance:
   * <p>
   * {@code ZRANGEBYSCORE zset (5 (10}
   * <p>
   * Will return all the values with score &gt; 5 and &lt; 10 (5 and 10 excluded).
   * <p>
   * <b>Time complexity:</b>
   * <p>
   * O(log(N))+O(M) with N being the number of elements in the sorted set and M the number of
   * elements returned by the command, so if M is constant (for instance you always ask for the
   * first ten elements with LIMIT) you can consider it O(log(N))
   * @see #zrangeByScore(byte[], double, double)
   * @see #zrangeByScore(byte[], double, double, int, int)
   * @see #zrangeByScoreWithScores(byte[], double, double)
   * @see #zrangeByScoreWithScores(byte[], double, double, int, int)
   * @see #zcount(byte[], double, double)
   * @param key
   * @param min
   * @param max
   * @return Multi bulk reply specifically a list of elements in the specified score range.
   */
  @Override
  public Set<Tuple> zrangeByScoreWithScores(final byte[] key, final double min, final double max,
      final int offset, final int count) {
    return zrangeByScoreWithScores(key, toByteArray(min), toByteArray(max), offset, count);
  }

  @Override
  public Set<Tuple> zrangeByScoreWithScores(final byte[] key, final byte[] min, final byte[] max,
      final int offset, final int count) {
    checkIsInMultiOrPipeline();
    client.zrangeByScoreWithScores(key, min, max, offset, count);
    return getBinaryTupledSet();
  }

  private Set<Tuple> getBinaryTupledSet() {
    checkIsInMultiOrPipeline();
    List<byte[]> membersWithScores = client.getBinaryMultiBulkReply();
    if (membersWithScores.size() == 0) {
      return Collections.emptySet();
    }
    Set<Tuple> set = new LinkedHashSet<Tuple>(membersWithScores.size() / 2, 1.0f);
    Iterator<byte[]> iterator = membersWithScores.iterator();
    while (iterator.hasNext()) {
      set.add(new Tuple(iterator.next(), Double.valueOf(SafeEncoder.encode(iterator.next()))));
    }
    return set;
  }

  @Override
  public Set<byte[]> zrevrangeByScore(final byte[] key, final double max, final double min) {
    return zrevrangeByScore(key, toByteArray(max), toByteArray(min));
  }

  @Override
  public Set<byte[]> zrevrangeByScore(final byte[] key, final byte[] max, final byte[] min) {
    checkIsInMultiOrPipeline();
    client.zrevrangeByScore(key, max, min);
    return SetFromList.of(client.getBinaryMultiBulkReply());
  }

  @Override
  public Set<byte[]> zrevrangeByScore(final byte[] key, final double max, final double min,
      final int offset, final int count) {
    return zrevrangeByScore(key, toByteArray(max), toByteArray(min), offset, count);
  }

  @Override
  public Set<byte[]> zrevrangeByScore(final byte[] key, final byte[] max, final byte[] min,
      final int offset, final int count) {
    checkIsInMultiOrPipeline();
    client.zrevrangeByScore(key, max, min, offset, count);
    return SetFromList.of(client.getBinaryMultiBulkReply());
  }

  @Override
  public Set<Tuple> zrevrangeByScoreWithScores(final byte[] key, final double max, final double min) {
    return zrevrangeByScoreWithScores(key, toByteArray(max), toByteArray(min));
  }

  @Override
  public Set<Tuple> zrevrangeByScoreWithScores(final byte[] key, final double max,
      final double min, final int offset, final int count) {
    return zrevrangeByScoreWithScores(key, toByteArray(max), toByteArray(min), offset, count);
  }

  @Override
  public Set<Tuple> zrevrangeByScoreWithScores(final byte[] key, final byte[] max, final byte[] min) {
    checkIsInMultiOrPipeline();
    client.zrevrangeByScoreWithScores(key, max, min);
    return getBinaryTupledSet();
  }

  @Override
  public Set<Tuple> zrevrangeByScoreWithScores(final byte[] key, final byte[] max,
      final byte[] min, final int offset, final int count) {
    checkIsInMultiOrPipeline();
    client.zrevrangeByScoreWithScores(key, max, min, offset, count);
    return getBinaryTupledSet();
  }

  /**
   * Remove all elements in the sorted set at key with rank between start and end. Start and end are
   * 0-based with rank 0 being the element with the lowest score. Both start and end can be negative
   * numbers, where they indicate offsets starting at the element with the highest rank. For
   * example: -1 is the element with the highest score, -2 the element with the second highest score
   * and so forth.
   * <p>
   * <b>Time complexity:</b> O(log(N))+O(M) with N being the number of elements in the sorted set
   * and M the number of elements removed by the operation
   */
  @Override
  public Long zremrangeByRank(final byte[] key, final long start, final long end) {
    checkIsInMultiOrPipeline();
    client.zremrangeByRank(key, start, end);
    return client.getIntegerReply();
  }

  /**
   * Remove all the elements in the sorted set at key with a score between min and max (including
   * elements with score equal to min or max).
   * <p>
   * <b>Time complexity:</b>
   * <p>
   * O(log(N))+O(M) with N being the number of elements in the sorted set and M the number of
   * elements removed by the operation
   * @param key
   * @param start
   * @param end
   * @return Integer reply, specifically the number of elements removed.
   */
  @Override
  public Long zremrangeByScore(final byte[] key, final double start, final double end) {
    return zremrangeByScore(key, toByteArray(start), toByteArray(end));
  }

  @Override
  public Long zremrangeByScore(final byte[] key, final byte[] start, final byte[] end) {
    checkIsInMultiOrPipeline();
    client.zremrangeByScore(key, start, end);
    return client.getIntegerReply();
  }

  /**
   * Creates a union or intersection of N sorted sets given by keys k1 through kN, and stores it at
   * dstkey. It is mandatory to provide the number of input keys N, before passing the input keys
   * and the other (optional) arguments.
   * <p>
   * As the terms imply, the {@link #zinterstore(byte[], byte[]...)} ZINTERSTORE} command requires
   * an element to be present in each of the given inputs to be inserted in the result. The {@link
   * #zunionstore(byte[], byte[]...)} command inserts all elements across all inputs.
   * <p>
   * Using the WEIGHTS option, it is possible to add weight to each input sorted set. This means
   * that the score of each element in the sorted set is first multiplied by this weight before
   * being passed to the aggregation. When this option is not given, all weights default to 1.
   * <p>
   * With the AGGREGATE option, it's possible to specify how the results of the union or
   * intersection are aggregated. This option defaults to SUM, where the score of an element is
   * summed across the inputs where it exists. When this option is set to be either MIN or MAX, the
   * resulting set will contain the minimum or maximum score of an element across the inputs where
   * it exists.
   * <p>
   * <b>Time complexity:</b> O(N) + O(M log(M)) with N being the sum of the sizes of the input
   * sorted sets, and M being the number of elements in the resulting sorted set
   * @see #zunionstore(byte[], byte[]...)
   * @see #zunionstore(byte[], ZParams, byte[]...)
   * @see #zinterstore(byte[], byte[]...)
   * @see #zinterstore(byte[], ZParams, byte[]...)
   * @param dstkey
   * @param sets
   * @return Integer reply, specifically the number of elements in the sorted set at dstkey
   */
  @Override
  public Long zunionstore(final byte[] dstkey, final byte[]... sets) {
    checkIsInMultiOrPipeline();
    client.zunionstore(dstkey, sets);
    return client.getIntegerReply();
  }

  /**
   * Creates a union or intersection of N sorted sets given by keys k1 through kN, and stores it at
   * dstkey. It is mandatory to provide the number of input keys N, before passing the input keys
   * and the other (optional) arguments.
   * <p>
   * As the terms imply, the {@link #zinterstore(byte[], byte[]...) ZINTERSTORE} command requires an
   * element to be present in each of the given inputs to be inserted in the result. The {@link
   * #zunionstore(byte[], byte[]...) ZUNIONSTORE} command inserts all elements across all inputs.
   * <p>
   * Using the WEIGHTS option, it is possible to add weight to each input sorted set. This means
   * that the score of each element in the sorted set is first multiplied by this weight before
   * being passed to the aggregation. When this option is not given, all weights default to 1.
   * <p>
   * With the AGGREGATE option, it's possible to specify how the results of the union or
   * intersection are aggregated. This option defaults to SUM, where the score of an element is
   * summed across the inputs where it exists. When this option is set to be either MIN or MAX, the
   * resulting set will contain the minimum or maximum score of an element across the inputs where
   * it exists.
   * <p>
   * <b>Time complexity:</b> O(N) + O(M log(M)) with N being the sum of the sizes of the input
   * sorted sets, and M being the number of elements in the resulting sorted set
   * @see #zunionstore(byte[], byte[]...)
   * @see #zunionstore(byte[], ZParams, byte[]...)
   * @see #zinterstore(byte[], byte[]...)
   * @see #zinterstore(byte[], ZParams, byte[]...)
   * @param dstkey
   * @param sets
   * @param params
   * @return Integer reply, specifically the number of elements in the sorted set at dstkey
   */
  @Override
  public Long zunionstore(final byte[] dstkey, final ZParams params, final byte[]... sets) {
    checkIsInMultiOrPipeline();
    client.zunionstore(dstkey, params, sets);
    return client.getIntegerReply();
  }

  /**
   * Creates a union or intersection of N sorted sets given by keys k1 through kN, and stores it at
   * dstkey. It is mandatory to provide the number of input keys N, before passing the input keys
   * and the other (optional) arguments.
   * <p>
   * As the terms imply, the {@link #zinterstore(byte[], byte[]...) ZINTERSTORE} command requires an
   * element to be present in each of the given inputs to be inserted in the result. The {@link
   * #zunionstore(byte[], byte[]...) ZUNIONSTORE} command inserts all elements across all inputs.
   * <p>
   * Using the WEIGHTS option, it is possible to add weight to each input sorted set. This means
   * that the score of each element in the sorted set is first multiplied by this weight before
   * being passed to the aggregation. When this option is not given, all weights default to 1.
   * <p>
   * With the AGGREGATE option, it's possible to specify how the results of the union or
   * intersection are aggregated. This option defaults to SUM, where the score of an element is
   * summed across the inputs where it exists. When this option is set to be either MIN or MAX, the
   * resulting set will contain the minimum or maximum score of an element across the inputs where
   * it exists.
   * <p>
   * <b>Time complexity:</b> O(N) + O(M log(M)) with N being the sum of the sizes of the input
   * sorted sets, and M being the number of elements in the resulting sorted set
   * @see #zunionstore(byte[], byte[]...)
   * @see #zunionstore(byte[], ZParams, byte[]...)
   * @see #zinterstore(byte[], byte[]...)
   * @see #zinterstore(byte[], ZParams, byte[]...)
   * @param dstkey
   * @param sets
   * @return Integer reply, specifically the number of elements in the sorted set at dstkey
   */
  @Override
  public Long zinterstore(final byte[] dstkey, final byte[]... sets) {
    checkIsInMultiOrPipeline();
    client.zinterstore(dstkey, sets);
    return client.getIntegerReply();
  }

  /**
   * Creates a union or intersection of N sorted sets given by keys k1 through kN, and stores it at
   * dstkey. It is mandatory to provide the number of input keys N, before passing the input keys
   * and the other (optional) arguments.
   * <p>
   * As the terms imply, the {@link #zinterstore(byte[], byte[]...) ZINTERSTORE} command requires an
   * element to be present in each of the given inputs to be inserted in the result. The {@link
   * #zunionstore(byte[], byte[]...) ZUNIONSTORE} command inserts all elements across all inputs.
   * <p>
   * Using the WEIGHTS option, it is possible to add weight to each input sorted set. This means
   * that the score of each element in the sorted set is first multiplied by this weight before
   * being passed to the aggregation. When this option is not given, all weights default to 1.
   * <p>
   * With the AGGREGATE option, it's possible to specify how the results of the union or
   * intersection are aggregated. This option defaults to SUM, where the score of an element is
   * summed across the inputs where it exists. When this option is set to be either MIN or MAX, the
   * resulting set will contain the minimum or maximum score of an element across the inputs where
   * it exists.
   * <p>
   * <b>Time complexity:</b> O(N) + O(M log(M)) with N being the sum of the sizes of the input
   * sorted sets, and M being the number of elements in the resulting sorted set
   * @see #zunionstore(byte[], byte[]...)
   * @see #zunionstore(byte[], ZParams, byte[]...)
   * @see #zinterstore(byte[], byte[]...)
   * @see #zinterstore(byte[], ZParams, byte[]...)
   * @param dstkey
   * @param sets
   * @param params
   * @return Integer reply, specifically the number of elements in the sorted set at dstkey
   */
  @Override
  public Long zinterstore(final byte[] dstkey, final ZParams params, final byte[]... sets) {
    checkIsInMultiOrPipeline();
    client.zinterstore(dstkey, params, sets);
    return client.getIntegerReply();
  }

  @Override
  public Long zlexcount(final byte[] key, final byte[] min, final byte[] max) {
    checkIsInMultiOrPipeline();
    client.zlexcount(key, min, max);
    return client.getIntegerReply();
  }

  @Override
  public Set<byte[]> zrangeByLex(final byte[] key, final byte[] min, final byte[] max) {
    checkIsInMultiOrPipeline();
    client.zrangeByLex(key, min, max);
    return SetFromList.of(client.getBinaryMultiBulkReply());
  }

  @Override
  public Set<byte[]> zrangeByLex(final byte[] key, final byte[] min, final byte[] max,
      final int offset, final int count) {
    checkIsInMultiOrPipeline();
    client.zrangeByLex(key, min, max, offset, count);
    return SetFromList.of(client.getBinaryMultiBulkReply());
  }

  @Override
  public Set<byte[]> zrevrangeByLex(byte[] key, byte[] max, byte[] min) {
    checkIsInMultiOrPipeline();
    client.zrevrangeByLex(key, max, min);
    return SetFromList.of(client.getBinaryMultiBulkReply());
  }

  @Override
  public Set<byte[]> zrevrangeByLex(byte[] key, byte[] max, byte[] min, int offset, int count) {
    checkIsInMultiOrPipeline();
    client.zrevrangeByLex(key, max, min, offset, count);
    return SetFromList.of(client.getBinaryMultiBulkReply());
  }

  @Override
  public Long zremrangeByLex(final byte[] key, final byte[] min, final byte[] max) {
    checkIsInMultiOrPipeline();
    client.zremrangeByLex(key, min, max);
    return client.getIntegerReply();
  }

  /**
   * Synchronously save the DB on disk.
   * <p>
   * Save the whole dataset on disk (this means that all the databases are saved, as well as keys
   * with an EXPIRE set (the expire is preserved). The server hangs while the saving is not
   * completed, no connection is served in the meanwhile. An OK code is returned when the DB was
   * fully stored in disk.
   * <p>
   * The background variant of this command is {@link #bgsave() BGSAVE} that is able to perform the
   * saving in the background while the server continues serving other clients.
   * <p>
   * @return Status code reply
   */
  @Override
  public String save() {
    client.save();
    return client.getStatusCodeReply();
  }

  /**
   * Asynchronously save the DB on disk.
   * <p>
   * Save the DB in background. The OK code is immediately returned. Redis forks, the parent
   * continues to server the clients, the child saves the DB on disk then exit. A client my be able
   * to check if the operation succeeded using the LASTSAVE command.
   * @return Status code reply
   */
  @Override
  public String bgsave() {
    client.bgsave();
    return client.getStatusCodeReply();
  }

  /**
   * Rewrite the append only file in background when it gets too big. Please for detailed
   * information about the Redis Append Only File check the <a
   * href="http://redis.io/topics/persistence#append-only-file">Append Only File Howto</a>.
   * <p>
   * BGREWRITEAOF rewrites the Append Only File in background when it gets too big. The Redis Append
   * Only File is a Journal, so every operation modifying the dataset is logged in the Append Only
   * File (and replayed at startup). This means that the Append Only File always grows. In order to
   * rebuild its content the BGREWRITEAOF creates a new version of the append only file starting
   * directly form the dataset in memory in order to guarantee the generation of the minimal number
   * of commands needed to rebuild the database.
   * <p>
   * @return Status code reply
   */
  @Override
  public String bgrewriteaof() {
    client.bgrewriteaof();
    return client.getStatusCodeReply();
  }

  /**
   * Return the UNIX time stamp of the last successfully saving of the dataset on disk.
   * <p>
   * Return the UNIX TIME of the last DB save executed with success. A client may check if a
   * {@link #bgsave() BGSAVE} command succeeded reading the LASTSAVE value, then issuing a BGSAVE
   * command and checking at regular intervals every N seconds if LASTSAVE changed.
   * @return Integer reply, specifically an UNIX time stamp.
   */
  @Override
  public Long lastsave() {
    client.lastsave();
    return client.getIntegerReply();
  }

  /**
   * Synchronously save the DB on disk, then shutdown the server.
   * <p>
   * Stop all the clients, save the DB, then quit the server. This commands makes sure that the DB
   * is switched off without the lost of any data. This is not guaranteed if the client uses simply
   * {@link #save() SAVE} and then {@link #quit() QUIT} because other clients may alter the DB data
   * between the two commands.
   * @return Status code reply on error. On success nothing is returned since the server quits and
   *         the connection is closed.
   */
  @Override
  public String shutdown() {
    client.shutdown();
    String status;
    try {
      status = client.getStatusCodeReply();
    } catch (JedisException ex) {
      status = null;
    }
    return status;
  }

  /**
   * Provide information and statistics about the server.
   * <p>
   * The info command returns different information and statistics about the server in an format
   * that's simple to parse by computers and easy to read by humans.
   * <p>
   * <b>Format of the returned String:</b>
   * <p>
   * All the fields are in the form field:value
   * 
   * <pre>
   * edis_version:0.07
   * connected_clients:1
   * connected_slaves:0
   * used_memory:3187
   * changes_since_last_save:0
   * last_save_time:1237655729
   * total_connections_received:1
   * total_commands_processed:1
   * uptime_in_seconds:25
   * uptime_in_days:0
   * </pre>
   * 
   * <b>Notes</b>
   * <p>
   * used_memory is returned in bytes, and is the total number of bytes allocated by the program
   * using malloc.
   * <p>
   * uptime_in_days is redundant since the uptime in seconds contains already the full uptime
   * information, this field is only mainly present for humans.
   * <p>
   * changes_since_last_save does not refer to the number of key changes, but to the number of
   * operations that produced some kind of change in the dataset.
   * <p>
   * @return Bulk reply
   */
  @Override
  public String info() {
    client.info();
    return client.getBulkReply();
  }

  @Override
  public String info(final String section) {
    client.info(section);
    return client.getBulkReply();
  }

  /**
   * Dump all the received requests in real time.
   * <p>
   * MONITOR is a debugging command that outputs the whole sequence of commands received by the
   * Redis server. is very handy in order to understand what is happening into the database. This
   * command is used directly via telnet.
   * @param jedisMonitor
   */
  public void monitor(final JedisMonitor jedisMonitor) {
    client.monitor();
    client.getStatusCodeReply();
    jedisMonitor.proceed(client);
  }

  /**
   * Change the replication settings.
   * <p>
   * The SLAVEOF command can change the replication settings of a slave on the fly. If a Redis
   * server is arleady acting as slave, the command SLAVEOF NO ONE will turn off the replicaiton
   * turning the Redis server into a MASTER. In the proper form SLAVEOF hostname port will make the
   * server a slave of the specific server listening at the specified hostname and port.
   * <p>
   * If a server is already a slave of some master, SLAVEOF hostname port will stop the replication
   * against the old server and start the synchrnonization against the new one discarding the old
   * dataset.
   * <p>
   * The form SLAVEOF no one will stop replication turning the server into a MASTER but will not
   * discard the replication. So if the old master stop working it is possible to turn the slave
   * into a master and set the application to use the new master in read/write. Later when the other
   * Redis server will be fixed it can be configured in order to work as slave.
   * <p>
   * @param host
   * @param port
   * @return Status code reply
   */
  @Override
  public String slaveof(final String host, final int port) {
    client.slaveof(host, port);
    return client.getStatusCodeReply();
  }

  @Override
  public String slaveofNoOne() {
    client.slaveofNoOne();
    return client.getStatusCodeReply();
  }

  /**
   * Retrieve the configuration of a running Redis server. Not all the configuration parameters are
   * supported.
   * <p>
   * CONFIG GET returns the current configuration parameters. This sub command only accepts a single
   * argument, that is glob style pattern. All the configuration parameters matching this parameter
   * are reported as a list of key-value pairs.
   * <p>
   * <b>Example:</b>
   * 
   * <pre>
   * $ redis-cli config get '*'
   * 1. "dbfilename"
   * 2. "dump.rdb"
   * 3. "requirepass"
   * 4. (nil)
   * 5. "masterauth"
   * 6. (nil)
   * 7. "maxmemory"
   * 8. "0\n"
   * 9. "appendfsync"
   * 10. "everysec"
   * 11. "save"
   * 12. "3600 1 300 100 60 10000"
   * 
   * $ redis-cli config get 'm*'
   * 1. "masterauth"
   * 2. (nil)
   * 3. "maxmemory"
   * 4. "0\n"
   * </pre>
   * @param pattern
   * @return Bulk reply.
   */
  @Override
  public List<byte[]> configGet(final byte[] pattern) {
    client.configGet(pattern);
    return client.getBinaryMultiBulkReply();
  }

  /**
   * Reset the stats returned by INFO
   * @return
   */
  @Override
  public String configResetStat() {
    client.configResetStat();
    return client.getStatusCodeReply();
  }

  /**
   * Alter the configuration of a running Redis server. Not all the configuration parameters are
   * supported.
   * <p>
   * The list of configuration parameters supported by CONFIG SET can be obtained issuing a
   * {@link #configGet(byte[]) CONFIG GET *} command.
   * <p>
   * The configuration set using CONFIG SET is immediately loaded by the Redis server that will
   * start acting as specified starting from the next command.
   * <p>
   * <b>Parameters value format</b>
   * <p>
   * The value of the configuration parameter is the same as the one of the same parameter in the
   * Redis configuration file, with the following exceptions:
   * <p>
   * <ul>
   * <li>The save paramter is a list of space-separated integers. Every pair of integers specify the
   * time and number of changes limit to trigger a save. For instance the command CONFIG SET save
   * "3600 10 60 10000" will configure the server to issue a background saving of the RDB file every
   * 3600 seconds if there are at least 10 changes in the dataset, and every 60 seconds if there are
   * at least 10000 changes. To completely disable automatic snapshots just set the parameter as an
   * empty string.
   * <li>All the integer parameters representing memory are returned and accepted only using bytes
   * as unit.
   * </ul>
   * @param parameter
   * @param value
   * @return Status code reply
   */
  @Override
  public byte[] configSet(final byte[] parameter, final byte[] value) {
    client.configSet(parameter, value);
    return client.getBinaryBulkReply();
  }

  public boolean isConnected() {
    return client.isConnected();
  }

  @Override
  public Long strlen(final byte[] key) {
    client.strlen(key);
    return client.getIntegerReply();
  }

  public void sync() {
    client.sync();
  }

  @Override
  public Long lpushx(final byte[] key, final byte[]... string) {
    client.lpushx(key, string);
    return client.getIntegerReply();
  }

  /**
   * Undo a {@link #expire(byte[], int) expire} at turning the expire key into a normal key.
   * <p>
   * Time complexity: O(1)
   * @param key
   * @return Integer reply, specifically: 1: the key is now persist. 0: the key is not persist (only
   *         happens when key not set).
   */
  @Override
  public Long persist(final byte[] key) {
    client.persist(key);
    return client.getIntegerReply();
  }

  @Override
  public Long rpushx(final byte[] key, final byte[]... string) {
    client.rpushx(key, string);
    return client.getIntegerReply();
  }

  @Override
  public byte[] echo(final byte[] string) {
    client.echo(string);
    return client.getBinaryBulkReply();
  }

  @Override
  public Long linsert(final byte[] key, final LIST_POSITION where, final byte[] pivot,
      final byte[] value) {
    client.linsert(key, where, pivot, value);
    return client.getIntegerReply();
  }

  @Override
  public String debug(final DebugParams params) {
    client.debug(params);
    return client.getStatusCodeReply();
  }

  public Client getClient() {
    return client;
  }

  /**
   * Pop a value from a list, push it to another list and return it; or block until one is available
   * @param source
   * @param destination
   * @param timeout
   * @return the element
   */
  @Override
  public byte[] brpoplpush(byte[] source, byte[] destination, int timeout) {
    client.brpoplpush(source, destination, timeout);
    client.setTimeoutInfinite();
    try {
      return client.getBinaryBulkReply();
    } finally {
      client.rollbackTimeout();
    }
  }

  /**
   * Sets or clears the bit at offset in the string value stored at key
   * @param key
   * @param offset
   * @param value
   * @return
   */
  @Override
  public Boolean setbit(byte[] key, long offset, boolean value) {
    client.setbit(key, offset, value);
    return client.getIntegerReply() == 1;
  }

  @Override
  public Boolean setbit(byte[] key, long offset, byte[] value) {
    client.setbit(key, offset, value);
    return client.getIntegerReply() == 1;
  }

  /**
   * Returns the bit value at offset in the string value stored at key
   * @param key
   * @param offset
   * @return
   */
  @Override
  public Boolean getbit(byte[] key, long offset) {
    client.getbit(key, offset);
    return client.getIntegerReply() == 1;
  }

  public Long bitpos(final byte[] key, final boolean value) {
    return bitpos(key, value, new BitPosParams());
  }

  public Long bitpos(final byte[] key, final boolean value, final BitPosParams params) {
    client.bitpos(key, value, params);
    return client.getIntegerReply();
  }

  @Override
  public Long setrange(byte[] key, long offset, byte[] value) {
    client.setrange(key, offset, value);
    return client.getIntegerReply();
  }

  @Override
  public byte[] getrange(byte[] key, long startOffset, long endOffset) {
    client.getrange(key, startOffset, endOffset);
    return client.getBinaryBulkReply();
  }

  @Override
  public Long publish(byte[] channel, byte[] message) {
    client.publish(channel, message);
    return client.getIntegerReply();
  }

  @Override
  public void subscribe(BinaryJedisPubSub jedisPubSub, byte[]... channels) {
    client.setTimeoutInfinite();
    try {
      jedisPubSub.proceed(client, channels);
    } finally {
      client.rollbackTimeout();
    }
  }

  @Override
  public void psubscribe(BinaryJedisPubSub jedisPubSub, byte[]... patterns) {
    client.setTimeoutInfinite();
    try {
      jedisPubSub.proceedWithPatterns(client, patterns);
    } finally {
      client.rollbackTimeout();
    }
  }

  @Override
  public int getDB() {
    return client.getDB();
  }

  /**
   * Evaluates scripts using the Lua interpreter built into Redis starting from version 2.6.0.
   * <p>
   * @return Script result
   */
  @Override
  public Object eval(byte[] script, List<byte[]> keys, List<byte[]> args) {
    return eval(script, toByteArray(keys.size()), getParamsWithBinary(keys, args));
  }

  protected static byte[][] getParamsWithBinary(List<byte[]> keys, List<byte[]> args) {
    final int keyCount = keys.size();
    final int argCount = args.size();
    byte[][] params = new byte[keyCount + argCount][];

    for (int i = 0; i < keyCount; i++)
      params[i] = keys.get(i);

    for (int i = 0; i < argCount; i++)
      params[keyCount + i] = args.get(i);

    return params;
  }

  @Override
  public Object eval(byte[] script, byte[] keyCount, byte[]... params) {
    client.setTimeoutInfinite();
    try {
      client.eval(script, keyCount, params);
      return client.getOne();
    } finally {
      client.rollbackTimeout();
    }
  }

  @Override
  public Object eval(byte[] script, int keyCount, byte[]... params) {
    return eval(script, toByteArray(keyCount), params);
  }

  @Override
  public Object eval(byte[] script) {
    return eval(script, 0);
  }

  @Override
  public Object evalsha(byte[] sha1) {
    return evalsha(sha1, 1);
  }

  @Override
  public Object evalsha(byte[] sha1, List<byte[]> keys, List<byte[]> args) {
    return evalsha(sha1, keys.size(), getParamsWithBinary(keys, args));
  }

  @Override
  public Object evalsha(byte[] sha1, int keyCount, byte[]... params) {
    client.setTimeoutInfinite();
    try {
      client.evalsha(sha1, keyCount, params);
      return client.getOne();
    } finally {
      client.rollbackTimeout();
    }
  }

  @Override
  public String scriptFlush() {
    client.scriptFlush();
    return client.getStatusCodeReply();
  }

  public Long scriptExists(byte[] sha1) {
    byte[][] a = new byte[1][];
    a[0] = sha1;
    return scriptExists(a).get(0);
  }

  @Override
  public List<Long> scriptExists(byte[]... sha1) {
    client.scriptExists(sha1);
    return client.getIntegerMultiBulkReply();
  }

  @Override
  public byte[] scriptLoad(byte[] script) {
    client.scriptLoad(script);
    return client.getBinaryBulkReply();
  }

  @Override
  public String scriptKill() {
    client.scriptKill();
    return client.getStatusCodeReply();
  }

  @Override
  public String slowlogReset() {
    client.slowlogReset();
    return client.getBulkReply();
  }

  @Override
  public Long slowlogLen() {
    client.slowlogLen();
    return client.getIntegerReply();
  }

  @Override
  public List<byte[]> slowlogGetBinary() {
    client.slowlogGet();
    return client.getBinaryMultiBulkReply();
  }

  @Override
  public List<byte[]> slowlogGetBinary(long entries) {
    client.slowlogGet(entries);
    return client.getBinaryMultiBulkReply();
  }

  @Override
  public Long objectRefcount(byte[] key) {
    client.objectRefcount(key);
    return client.getIntegerReply();
  }

  @Override
  public byte[] objectEncoding(byte[] key) {
    client.objectEncoding(key);
    return client.getBinaryBulkReply();
  }

  @Override
  public Long objectIdletime(byte[] key) {
    client.objectIdletime(key);
    return client.getIntegerReply();
  }

  @Override
  public Long bitcount(final byte[] key) {
    client.bitcount(key);
    return client.getIntegerReply();
  }

  @Override
  public Long bitcount(final byte[] key, long start, long end) {
    client.bitcount(key, start, end);
    return client.getIntegerReply();
  }

  @Override
  public Long bitop(BitOP op, final byte[] destKey, byte[]... srcKeys) {
    client.bitop(op, destKey, srcKeys);
    return client.getIntegerReply();
  }

  public byte[] dump(final byte[] key) {
    checkIsInMultiOrPipeline();
    client.dump(key);
    return client.getBinaryBulkReply();
  }

  public String restore(final byte[] key, final int ttl, final byte[] serializedValue) {
    checkIsInMultiOrPipeline();
    client.restore(key, ttl, serializedValue);
    return client.getStatusCodeReply();
  }

  @Override
  public Long pexpire(final byte[] key, final long milliseconds) {
    checkIsInMultiOrPipeline();
    client.pexpire(key, milliseconds);
    return client.getIntegerReply();
  }

  @Override
  public Long pexpireAt(final byte[] key, final long millisecondsTimestamp) {
    checkIsInMultiOrPipeline();
    client.pexpireAt(key, millisecondsTimestamp);
    return client.getIntegerReply();
  }

  public Long pttl(final byte[] key) {
    checkIsInMultiOrPipeline();
    client.pttl(key);
    return client.getIntegerReply();
  }

  /**
   * PSETEX works exactly like {@link #setex(byte[], int, byte[])} with the sole difference that the
   * expire time is specified in milliseconds instead of seconds. Time complexity: O(1)
   * @param key
   * @param milliseconds
   * @param value
   * @return Status code reply
   */
  public String psetex(final byte[] key, final long milliseconds, final byte[] value) {
    checkIsInMultiOrPipeline();
    client.psetex(key, milliseconds, value);
    return client.getStatusCodeReply();
  }

<<<<<<< HEAD
  public String set(final byte[] key, final byte[] value, final byte[] nxxx) {
    checkIsInMultiOrPipeline();
    client.set(key, value, nxxx);
    return client.getStatusCodeReply();
  }

  public String set(final byte[] key, final byte[] value, final byte[] nxxx, final byte[] expx,
      final int time) {
    checkIsInMultiOrPipeline();
    client.set(key, value, nxxx, expx, time);
    return client.getStatusCodeReply();
  }

=======
>>>>>>> 454f783a
  public String clientKill(final byte[] client) {
    checkIsInMultiOrPipeline();
    this.client.clientKill(client);
    return this.client.getStatusCodeReply();
  }

  public String clientGetname() {
    checkIsInMultiOrPipeline();
    client.clientGetname();
    return client.getBulkReply();
  }

  public String clientList() {
    checkIsInMultiOrPipeline();
    client.clientList();
    return client.getBulkReply();
  }

  public String clientSetname(final byte[] name) {
    checkIsInMultiOrPipeline();
    client.clientSetname(name);
    return client.getBulkReply();
  }

  public List<String> time() {
    checkIsInMultiOrPipeline();
    client.time();
    return client.getMultiBulkReply();
  }

  public String migrate(final byte[] host, final int port, final byte[] key,
      final int destinationDb, final int timeout) {
    checkIsInMultiOrPipeline();
    client.migrate(host, port, key, destinationDb, timeout);
    return client.getStatusCodeReply();
  }

  /**
   * Syncrhonous replication of Redis as described here: http://antirez.com/news/66 Since Java
   * Object class has implemented "wait" method, we cannot use it, so I had to change the name of
   * the method. Sorry :S
   */
  @Override
  public Long waitReplicas(int replicas, long timeout) {
    checkIsInMultiOrPipeline();
    client.waitReplicas(replicas, timeout);
    return client.getIntegerReply();
  }

  @Override
  public Long pfadd(final byte[] key, final byte[]... elements) {
    checkIsInMultiOrPipeline();
    client.pfadd(key, elements);
    return client.getIntegerReply();
  }

  @Override
  public long pfcount(final byte[] key) {
    checkIsInMultiOrPipeline();
    client.pfcount(key);
    return client.getIntegerReply();
  }

  @Override
  public String pfmerge(final byte[] destkey, final byte[]... sourcekeys) {
    checkIsInMultiOrPipeline();
    client.pfmerge(destkey, sourcekeys);
    return client.getStatusCodeReply();
  }

  @Override
  public Long pfcount(byte[]... keys) {
    checkIsInMultiOrPipeline();
    client.pfcount(keys);
    return client.getIntegerReply();
  }

  public ScanResult<byte[]> scan(final byte[] cursor) {
    return scan(cursor, new ScanParams());
  }

  public ScanResult<byte[]> scan(final byte[] cursor, final ScanParams params) {
    checkIsInMultiOrPipeline();
    client.scan(cursor, params);
    List<Object> result = client.getObjectMultiBulkReply();
    byte[] newcursor = (byte[]) result.get(0);
    List<byte[]> rawResults = (List<byte[]>) result.get(1);
    return new ScanResult<byte[]>(newcursor, rawResults);
  }

  public ScanResult<Map.Entry<byte[], byte[]>> hscan(final byte[] key, final byte[] cursor) {
    return hscan(key, cursor, new ScanParams());
  }

  public ScanResult<Map.Entry<byte[], byte[]>> hscan(final byte[] key, final byte[] cursor,
      final ScanParams params) {
    checkIsInMultiOrPipeline();
    client.hscan(key, cursor, params);
    List<Object> result = client.getObjectMultiBulkReply();
    byte[] newcursor = (byte[]) result.get(0);
    List<Map.Entry<byte[], byte[]>> results = new ArrayList<Map.Entry<byte[], byte[]>>();
    List<byte[]> rawResults = (List<byte[]>) result.get(1);
    Iterator<byte[]> iterator = rawResults.iterator();
    while (iterator.hasNext()) {
      results.add(new AbstractMap.SimpleEntry<byte[], byte[]>(iterator.next(), iterator.next()));
    }
    return new ScanResult<Map.Entry<byte[], byte[]>>(newcursor, results);
  }

  public ScanResult<byte[]> sscan(final byte[] key, final byte[] cursor) {
    return sscan(key, cursor, new ScanParams());
  }

  public ScanResult<byte[]> sscan(final byte[] key, final byte[] cursor, final ScanParams params) {
    checkIsInMultiOrPipeline();
    client.sscan(key, cursor, params);
    List<Object> result = client.getObjectMultiBulkReply();
    byte[] newcursor = (byte[]) result.get(0);
    List<byte[]> rawResults = (List<byte[]>) result.get(1);
    return new ScanResult<byte[]>(newcursor, rawResults);
  }

  public ScanResult<Tuple> zscan(final byte[] key, final byte[] cursor) {
    return zscan(key, cursor, new ScanParams());
  }

  public ScanResult<Tuple> zscan(final byte[] key, final byte[] cursor, final ScanParams params) {
    checkIsInMultiOrPipeline();
    client.zscan(key, cursor, params);
    List<Object> result = client.getObjectMultiBulkReply();
    byte[] newcursor = (byte[]) result.get(0);
    List<Tuple> results = new ArrayList<Tuple>();
    List<byte[]> rawResults = (List<byte[]>) result.get(1);
    Iterator<byte[]> iterator = rawResults.iterator();
    while (iterator.hasNext()) {
      results.add(new Tuple(iterator.next(), Double.valueOf(SafeEncoder.encode(iterator.next()))));
    }
    return new ScanResult<Tuple>(newcursor, results);
  }

  /**
   * A decorator to implement Set from List. Assume that given List do not contains duplicated
   * values. The resulting set displays the same ordering, concurrency, and performance
   * characteristics as the backing list. This class should be used only for Redis commands which
   * return Set result.
   * @param <E>
   */
  protected static class SetFromList<E> extends AbstractSet<E> {
    private final List<E> list;

    private SetFromList(List<E> list) {
      if (list == null) {
        throw new NullPointerException("list");
      }
      this.list = list;
    }

    @Override
    public void clear() {
      list.clear();
    }

    @Override
    public int size() {
      return list.size();
    }

    @Override
    public boolean isEmpty() {
      return list.isEmpty();
    }

    @Override
    public boolean contains(Object o) {
      return list.contains(o);
    }

    @Override
    public boolean remove(Object o) {
      return list.remove(o);
    }

    @Override
    public boolean add(E e) {
      return !contains(e) && list.add(e);
    }

    @Override
    public Iterator<E> iterator() {
      return list.iterator();
    }

    @Override
    public Object[] toArray() {
      return list.toArray();
    }

    @Override
    public <T> T[] toArray(T[] a) {
      return list.toArray(a);
    }

    public String toString() {
      return list.toString();
    }

    public int hashCode() {
      return list.hashCode();
    }

    public boolean equals(Object o) {
      if (o == this) {
        return true;
      }

      if (!(o instanceof Set)) {
        return false;
      }

      Collection<?> c = (Collection<?>) o;
      if (c.size() != size()) {
        return false;
      }

      return containsAll(c);
    }

    @Override
    public boolean containsAll(Collection<?> c) {
      return list.containsAll(c);
    }

    @Override
    public boolean removeAll(Collection<?> c) {
      return list.removeAll(c);
    }

    @Override
    public boolean retainAll(Collection<?> c) {
      return list.retainAll(c);
    }

    protected static <E> SetFromList<E> of(List<E> list) {
      return new SetFromList<E>(list);
    }
  }
}<|MERGE_RESOLUTION|>--- conflicted
+++ resolved
@@ -134,26 +134,12 @@
    * GB).
    * @param key
    * @param value
-<<<<<<< HEAD
-   * @param nxxx NX|XX, NX -- Only set the key if it does not already exist. XX -- Only set the key
-   *          if it already exist.
-   * @param expx EX|PX, expire time units: EX = seconds; PX = milliseconds
-   * @param time expire time in the units of <code>expx</code>
-   * @return Status code reply
-   */
-  @Override
-  public String set(final byte[] key, final byte[] value, final byte[] nxxx, final byte[] expx,
-      final long time) {
-    checkIsInMultiOrPipeline();
-    client.set(key, value, nxxx, expx, time);
-=======
    * @param params
    * @return Status code reply
    */
   public String set(final byte[] key, final byte[] value, final SetParams params) {
-    checkIsInMulti();
+    checkIsInMultiOrPipeline();
     client.set(key, value, params);
->>>>>>> 454f783a
     return client.getStatusCodeReply();
   }
 
@@ -3252,22 +3238,6 @@
     return client.getStatusCodeReply();
   }
 
-<<<<<<< HEAD
-  public String set(final byte[] key, final byte[] value, final byte[] nxxx) {
-    checkIsInMultiOrPipeline();
-    client.set(key, value, nxxx);
-    return client.getStatusCodeReply();
-  }
-
-  public String set(final byte[] key, final byte[] value, final byte[] nxxx, final byte[] expx,
-      final int time) {
-    checkIsInMultiOrPipeline();
-    client.set(key, value, nxxx, expx, time);
-    return client.getStatusCodeReply();
-  }
-
-=======
->>>>>>> 454f783a
   public String clientKill(final byte[] client) {
     checkIsInMultiOrPipeline();
     this.client.clientKill(client);

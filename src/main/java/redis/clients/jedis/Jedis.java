package redis.clients.jedis;

import java.net.URI;
import java.util.AbstractMap;
import java.util.ArrayList;
import java.util.HashSet;
import java.util.Iterator;
import java.util.LinkedHashSet;
import java.util.List;
import java.util.Map;
import java.util.Set;

import redis.clients.jedis.BinaryClient.LIST_POSITION;
import redis.clients.util.SafeEncoder;
import redis.clients.util.Slowlog;

public class Jedis extends BinaryJedis implements JedisCommands,
	MultiKeyCommands, AdvancedJedisCommands, ScriptingCommands,
	BasicCommands, ClusterCommands {
    public Jedis(final String host) {
	super(host);
    }

    public Jedis(final String host, final int port) {
	super(host, port);
    }

    public Jedis(final String host, final int port, final int timeout) {
	super(host, port, timeout);
    }

    public Jedis(JedisShardInfo shardInfo) {
	super(shardInfo);
    }

    public Jedis(URI uri) {
	super(uri);
    }

    /**
     * Set the string value as value of the key. The string can't be longer than
     * 1073741824 bytes (1 GB).
     * <p>
     * Time complexity: O(1)
     * 
     * @param key
     * @param value
     * @return Status code reply
     */
    public String set(final String key, String value) {
	checkIsInMulti();
	client.set(key, value);
	return client.getStatusCodeReply();
    }

    /**
     * Set the string value as value of the key. The string can't be longer than
     * 1073741824 bytes (1 GB).
     * 
     * @param key
     * @param value
     * @param nxxx
     *            NX|XX, NX -- Only set the key if it does not already exist. XX
     *            -- Only set the key if it already exist.
     * @param expx
     *            EX|PX, expire time units: EX = seconds; PX = milliseconds
     * @param time
     *            expire time in the units of {@param #expx}
     * @return Status code reply
     */
    public String set(final String key, final String value, final String nxxx,
	    final String expx, final long time) {
	checkIsInMulti();
	client.set(key, value, nxxx, expx, time);
	return client.getStatusCodeReply();
    }

    /**
     * Get the value of the specified key. If the key does not exist null is
     * returned. If the value stored at key is not a string an error is returned
     * because GET can only handle string values.
     * <p>
     * Time complexity: O(1)
     * 
     * @param key
     * @return Bulk reply
     */
    public String get(final String key) {
	checkIsInMulti();
	client.sendCommand(Protocol.Command.GET, key);
	return client.getBulkReply();
    }

    /**
     * Test if the specified key exists. The command returns "1" if the key
     * exists, otherwise "0" is returned. Note that even keys set with an empty
     * string as value will return "1".
     * 
     * Time complexity: O(1)
     * 
     * @param key
     * @return Boolean reply, true if the key exists, otherwise false
     */
    public Boolean exists(final String key) {
	checkIsInMulti();
	client.exists(key);
	return client.getIntegerReply() == 1;
    }

    /**
     * Remove the specified keys. If a given key does not exist no operation is
     * performed for this key. The command returns the number of keys removed.
     * 
     * Time complexity: O(1)
     * 
     * @param keys
     * @return Integer reply, specifically: an integer greater than 0 if one or
     *         more keys were removed 0 if none of the specified key existed
     */
    public Long del(final String... keys) {
	checkIsInMulti();
	client.del(keys);
	return client.getIntegerReply();
    }

    public Long del(String key) {
	client.del(key);
	return client.getIntegerReply();
    }

    /**
     * Return the type of the value stored at key in form of a string. The type
     * can be one of "none", "string", "list", "set". "none" is returned if the
     * key does not exist.
     * 
     * Time complexity: O(1)
     * 
     * @param key
     * @return Status code reply, specifically: "none" if the key does not exist
     *         "string" if the key contains a String value "list" if the key
     *         contains a List value "set" if the key contains a Set value
     *         "zset" if the key contains a Sorted Set value "hash" if the key
     *         contains a Hash value
     */
    public String type(final String key) {
	checkIsInMulti();
	client.type(key);
	return client.getStatusCodeReply();
    }

    /**
     * Returns all the keys matching the glob-style pattern as space separated
     * strings. For example if you have in the database the keys "foo" and
     * "foobar" the command "KEYS foo*" will return "foo foobar".
     * <p>
     * Note that while the time complexity for this operation is O(n) the
     * constant times are pretty low. For example Redis running on an entry
     * level laptop can scan a 1 million keys database in 40 milliseconds.
     * <b>Still it's better to consider this one of the slow commands that may
     * ruin the DB performance if not used with care.</b>
     * <p>
     * In other words this command is intended only for debugging and special
     * operations like creating a script to change the DB schema. Don't use it
     * in your normal code. Use Redis Sets in order to group together a subset
     * of objects.
     * <p>
     * Glob style patterns examples:
     * <ul>
     * <li>h?llo will match hello hallo hhllo
     * <li>h*llo will match hllo heeeello
     * <li>h[ae]llo will match hello and hallo, but not hillo
     * </ul>
     * <p>
     * Use \ to escape special chars if you want to match them verbatim.
     * <p>
     * Time complexity: O(n) (with n being the number of keys in the DB, and
     * assuming keys and pattern of limited length)
     * 
     * @param pattern
     * @return Multi bulk reply
     */
    public Set<String> keys(final String pattern) {
	checkIsInMulti();
	client.keys(pattern);
	return BuilderFactory.STRING_SET
		.build(client.getBinaryMultiBulkReply());
    }

    /**
     * Return a randomly selected key from the currently selected DB.
     * <p>
     * Time complexity: O(1)
     * 
     * @return Singe line reply, specifically the randomly selected key or an
     *         empty string is the database is empty
     */
    public String randomKey() {
	checkIsInMulti();
	client.randomKey();
	return client.getBulkReply();
    }

    /**
     * Atomically renames the key oldkey to newkey. If the source and
     * destination name are the same an error is returned. If newkey already
     * exists it is overwritten.
     * <p>
     * Time complexity: O(1)
     * 
     * @param oldkey
     * @param newkey
     * @return Status code repy
     */
    public String rename(final String oldkey, final String newkey) {
	checkIsInMulti();
	client.rename(oldkey, newkey);
	return client.getStatusCodeReply();
    }

    /**
     * Rename oldkey into newkey but fails if the destination key newkey already
     * exists.
     * <p>
     * Time complexity: O(1)
     * 
     * @param oldkey
     * @param newkey
     * @return Integer reply, specifically: 1 if the key was renamed 0 if the
     *         target key already exist
     */
    public Long renamenx(final String oldkey, final String newkey) {
	checkIsInMulti();
	client.renamenx(oldkey, newkey);
	return client.getIntegerReply();
    }

    /**
     * Set a timeout on the specified key. After the timeout the key will be
     * automatically deleted by the server. A key with an associated timeout is
     * said to be volatile in Redis terminology.
     * <p>
     * Voltile keys are stored on disk like the other keys, the timeout is
     * persistent too like all the other aspects of the dataset. Saving a
     * dataset containing expires and stopping the server does not stop the flow
     * of time as Redis stores on disk the time when the key will no longer be
     * available as Unix time, and not the remaining seconds.
     * <p>
     * Since Redis 2.1.3 you can update the value of the timeout of a key
     * already having an expire set. It is also possible to undo the expire at
     * all turning the key into a normal key using the {@link #persist(String)
     * PERSIST} command.
     * <p>
     * Time complexity: O(1)
     * 
     * @see <ahref="http://code.google.com/p/redis/wiki/ExpireCommand">ExpireCommand</a>
     * 
     * @param key
     * @param seconds
     * @return Integer reply, specifically: 1: the timeout was set. 0: the
     *         timeout was not set since the key already has an associated
     *         timeout (this may happen only in Redis versions < 2.1.3, Redis >=
     *         2.1.3 will happily update the timeout), or the key does not
     *         exist.
     */
    public Long expire(final String key, final int seconds) {
	checkIsInMulti();
	client.expire(key, seconds);
	return client.getIntegerReply();
    }

    /**
     * EXPIREAT works exctly like {@link #expire(String, int) EXPIRE} but
     * instead to get the number of seconds representing the Time To Live of the
     * key as a second argument (that is a relative way of specifing the TTL),
     * it takes an absolute one in the form of a UNIX timestamp (Number of
     * seconds elapsed since 1 Gen 1970).
     * <p>
     * EXPIREAT was introduced in order to implement the Append Only File
     * persistence mode so that EXPIRE commands are automatically translated
     * into EXPIREAT commands for the append only file. Of course EXPIREAT can
     * also used by programmers that need a way to simply specify that a given
     * key should expire at a given time in the future.
     * <p>
     * Since Redis 2.1.3 you can update the value of the timeout of a key
     * already having an expire set. It is also possible to undo the expire at
     * all turning the key into a normal key using the {@link #persist(String)
     * PERSIST} command.
     * <p>
     * Time complexity: O(1)
     * 
     * @see <ahref="http://code.google.com/p/redis/wiki/ExpireCommand">ExpireCommand</a>
     * 
     * @param key
     * @param unixTime
     * @return Integer reply, specifically: 1: the timeout was set. 0: the
     *         timeout was not set since the key already has an associated
     *         timeout (this may happen only in Redis versions < 2.1.3, Redis >=
     *         2.1.3 will happily update the timeout), or the key does not
     *         exist.
     */
    public Long expireAt(final String key, final long unixTime) {
	checkIsInMulti();
	client.expireAt(key, unixTime);
	return client.getIntegerReply();
    }

    /**
     * The TTL command returns the remaining time to live in seconds of a key
     * that has an {@link #expire(String, int) EXPIRE} set. This introspection
     * capability allows a Redis client to check how many seconds a given key
     * will continue to be part of the dataset.
     * 
     * @param key
     * @return Integer reply, returns the remaining time to live in seconds of a
     *         key that has an EXPIRE. If the Key does not exists or does not
     *         have an associated expire, -1 is returned.
     */
    public Long ttl(final String key) {
	checkIsInMulti();
	client.ttl(key);
	return client.getIntegerReply();
    }

    /**
     * Move the specified key from the currently selected DB to the specified
     * destination DB. Note that this command returns 1 only if the key was
     * successfully moved, and 0 if the target key was already there or if the
     * source key was not found at all, so it is possible to use MOVE as a
     * locking primitive.
     * 
     * @param key
     * @param dbIndex
     * @return Integer reply, specifically: 1 if the key was moved 0 if the key
     *         was not moved because already present on the target DB or was not
     *         found in the current DB.
     */
    public Long move(final String key, final int dbIndex) {
	checkIsInMulti();
	client.move(key, dbIndex);
	return client.getIntegerReply();
    }

    /**
     * GETSET is an atomic set this value and return the old value command. Set
     * key to the string value and return the old value stored at key. The
     * string can't be longer than 1073741824 bytes (1 GB).
     * <p>
     * Time complexity: O(1)
     * 
     * @param key
     * @param value
     * @return Bulk reply
     */
    public String getSet(final String key, final String value) {
	checkIsInMulti();
	client.getSet(key, value);
	return client.getBulkReply();
    }

    /**
     * Get the values of all the specified keys. If one or more keys dont exist
     * or is not of type String, a 'nil' value is returned instead of the value
     * of the specified key, but the operation never fails.
     * <p>
     * Time complexity: O(1) for every key
     * 
     * @param keys
     * @return Multi bulk reply
     */
    public List<String> mget(final String... keys) {
	checkIsInMulti();
	client.mget(keys);
	return client.getMultiBulkReply();
    }

    /**
     * SETNX works exactly like {@link #set(String, String) SET} with the only
     * difference that if the key already exists no operation is performed.
     * SETNX actually means "SET if Not eXists".
     * <p>
     * Time complexity: O(1)
     * 
     * @param key
     * @param value
     * @return Integer reply, specifically: 1 if the key was set 0 if the key
     *         was not set
     */
    public Long setnx(final String key, final String value) {
	checkIsInMulti();
	client.setnx(key, value);
	return client.getIntegerReply();
    }

    /**
     * The command is exactly equivalent to the following group of commands:
     * {@link #set(String, String) SET} + {@link #expire(String, int) EXPIRE}.
     * The operation is atomic.
     * <p>
     * Time complexity: O(1)
     * 
     * @param key
     * @param seconds
     * @param value
     * @return Status code reply
     */
    public String setex(final String key, final int seconds, final String value) {
	checkIsInMulti();
	client.setex(key, seconds, value);
	return client.getStatusCodeReply();
    }

    /**
     * Set the the respective keys to the respective values. MSET will replace
     * old values with new values, while {@link #msetnx(String...) MSETNX} will
     * not perform any operation at all even if just a single key already
     * exists.
     * <p>
     * Because of this semantic MSETNX can be used in order to set different
     * keys representing different fields of an unique logic object in a way
     * that ensures that either all the fields or none at all are set.
     * <p>
     * Both MSET and MSETNX are atomic operations. This means that for instance
     * if the keys A and B are modified, another client talking to Redis can
     * either see the changes to both A and B at once, or no modification at
     * all.
     * 
     * @see #msetnx(String...)
     * 
     * @param keysvalues
     * @return Status code reply Basically +OK as MSET can't fail
     */
    public String mset(final String... keysvalues) {
	checkIsInMulti();
	client.mset(keysvalues);
	return client.getStatusCodeReply();
    }

    /**
     * Set the the respective keys to the respective values.
     * {@link #mset(String...) MSET} will replace old values with new values,
     * while MSETNX will not perform any operation at all even if just a single
     * key already exists.
     * <p>
     * Because of this semantic MSETNX can be used in order to set different
     * keys representing different fields of an unique logic object in a way
     * that ensures that either all the fields or none at all are set.
     * <p>
     * Both MSET and MSETNX are atomic operations. This means that for instance
     * if the keys A and B are modified, another client talking to Redis can
     * either see the changes to both A and B at once, or no modification at
     * all.
     * 
     * @see #mset(String...)
     * 
     * @param keysvalues
     * @return Integer reply, specifically: 1 if the all the keys were set 0 if
     *         no key was set (at least one key already existed)
     */
    public Long msetnx(final String... keysvalues) {
	checkIsInMulti();
	client.msetnx(keysvalues);
	return client.getIntegerReply();
    }

    /**
     * IDECRBY work just like {@link #decr(String) INCR} but instead to
     * decrement by 1 the decrement is integer.
     * <p>
     * INCR commands are limited to 64 bit signed integers.
     * <p>
     * Note: this is actually a string operation, that is, in Redis there are
     * not "integer" types. Simply the string stored at the key is parsed as a
     * base 10 64 bit signed integer, incremented, and then converted back as a
     * string.
     * <p>
     * Time complexity: O(1)
     * 
     * @see #incr(String)
     * @see #decr(String)
     * @see #incrBy(String, long)
     * 
     * @param key
     * @param integer
     * @return Integer reply, this commands will reply with the new value of key
     *         after the increment.
     */
    public Long decrBy(final String key, final long integer) {
	checkIsInMulti();
	client.decrBy(key, integer);
	return client.getIntegerReply();
    }

    /**
     * Decrement the number stored at key by one. If the key does not exist or
     * contains a value of a wrong type, set the key to the value of "0" before
     * to perform the decrement operation.
     * <p>
     * INCR commands are limited to 64 bit signed integers.
     * <p>
     * Note: this is actually a string operation, that is, in Redis there are
     * not "integer" types. Simply the string stored at the key is parsed as a
     * base 10 64 bit signed integer, incremented, and then converted back as a
     * string.
     * <p>
     * Time complexity: O(1)
     * 
     * @see #incr(String)
     * @see #incrBy(String, long)
     * @see #decrBy(String, long)
     * 
     * @param key
     * @return Integer reply, this commands will reply with the new value of key
     *         after the increment.
     */
    public Long decr(final String key) {
	checkIsInMulti();
	client.decr(key);
	return client.getIntegerReply();
    }

    /**
     * INCRBY work just like {@link #incr(String) INCR} but instead to increment
     * by 1 the increment is integer.
     * <p>
     * INCR commands are limited to 64 bit signed integers.
     * <p>
     * Note: this is actually a string operation, that is, in Redis there are
     * not "integer" types. Simply the string stored at the key is parsed as a
     * base 10 64 bit signed integer, incremented, and then converted back as a
     * string.
     * <p>
     * Time complexity: O(1)
     * 
     * @see #incr(String)
     * @see #decr(String)
     * @see #decrBy(String, long)
     * 
     * @param key
     * @param integer
     * @return Integer reply, this commands will reply with the new value of key
     *         after the increment.
     */
    public Long incrBy(final String key, final long integer) {
	checkIsInMulti();
	client.incrBy(key, integer);
	return client.getIntegerReply();
    }

    /**
     * Increment the number stored at key by one. If the key does not exist or
     * contains a value of a wrong type, set the key to the value of "0" before
     * to perform the increment operation.
     * <p>
     * INCR commands are limited to 64 bit signed integers.
     * <p>
     * Note: this is actually a string operation, that is, in Redis there are
     * not "integer" types. Simply the string stored at the key is parsed as a
     * base 10 64 bit signed integer, incremented, and then converted back as a
     * string.
     * <p>
     * Time complexity: O(1)
     * 
     * @see #incrBy(String, long)
     * @see #decr(String)
     * @see #decrBy(String, long)
     * 
     * @param key
     * @return Integer reply, this commands will reply with the new value of key
     *         after the increment.
     */
    public Long incr(final String key) {
	checkIsInMulti();
	client.incr(key);
	return client.getIntegerReply();
    }

    /**
     * If the key already exists and is a string, this command appends the
     * provided value at the end of the string. If the key does not exist it is
     * created and set as an empty string, so APPEND will be very similar to SET
     * in this special case.
     * <p>
     * Time complexity: O(1). The amortized time complexity is O(1) assuming the
     * appended value is small and the already present value is of any size,
     * since the dynamic string library used by Redis will double the free space
     * available on every reallocation.
     * 
     * @param key
     * @param value
     * @return Integer reply, specifically the total length of the string after
     *         the append operation.
     */
    public Long append(final String key, final String value) {
	checkIsInMulti();
	client.append(key, value);
	return client.getIntegerReply();
    }

    /**
     * Return a subset of the string from offset start to offset end (both
     * offsets are inclusive). Negative offsets can be used in order to provide
     * an offset starting from the end of the string. So -1 means the last char,
     * -2 the penultimate and so forth.
     * <p>
     * The function handles out of range requests without raising an error, but
     * just limiting the resulting range to the actual length of the string.
     * <p>
     * Time complexity: O(start+n) (with start being the start index and n the
     * total length of the requested range). Note that the lookup part of this
     * command is O(1) so for small strings this is actually an O(1) command.
     * 
     * @param key
     * @param start
     * @param end
     * @return Bulk reply
     */
    public String substr(final String key, final int start, final int end) {
	checkIsInMulti();
	client.substr(key, start, end);
	return client.getBulkReply();
    }

    /**
     * 
     * Set the specified hash field to the specified value.
     * <p>
     * If key does not exist, a new key holding a hash is created.
     * <p>
     * <b>Time complexity:</b> O(1)
     * 
     * @param key
     * @param field
     * @param value
     * @return If the field already exists, and the HSET just produced an update
     *         of the value, 0 is returned, otherwise if a new field is created
     *         1 is returned.
     */
    public Long hset(final String key, final String field, final String value) {
	checkIsInMulti();
	client.hset(key, field, value);
	return client.getIntegerReply();
    }

    /**
     * If key holds a hash, retrieve the value associated to the specified
     * field.
     * <p>
     * If the field is not found or the key does not exist, a special 'nil'
     * value is returned.
     * <p>
     * <b>Time complexity:</b> O(1)
     * 
     * @param key
     * @param field
     * @return Bulk reply
     */
    public String hget(final String key, final String field) {
	checkIsInMulti();
	client.hget(key, field);
	return client.getBulkReply();
    }

    /**
     * 
     * Set the specified hash field to the specified value if the field not
     * exists. <b>Time complexity:</b> O(1)
     * 
     * @param key
     * @param field
     * @param value
     * @return If the field already exists, 0 is returned, otherwise if a new
     *         field is created 1 is returned.
     */
    public Long hsetnx(final String key, final String field, final String value) {
	checkIsInMulti();
	client.hsetnx(key, field, value);
	return client.getIntegerReply();
    }

    /**
     * Set the respective fields to the respective values. HMSET replaces old
     * values with new values.
     * <p>
     * If key does not exist, a new key holding a hash is created.
     * <p>
     * <b>Time complexity:</b> O(N) (with N being the number of fields)
     * 
     * @param key
     * @param hash
     * @return Return OK or Exception if hash is empty
     */
    public String hmset(final String key, final Map<String, String> hash) {
	checkIsInMulti();
	client.hmset(key, hash);
	return client.getStatusCodeReply();
    }

    /**
     * Retrieve the values associated to the specified fields.
     * <p>
     * If some of the specified fields do not exist, nil values are returned.
     * Non existing keys are considered like empty hashes.
     * <p>
     * <b>Time complexity:</b> O(N) (with N being the number of fields)
     * 
     * @param key
     * @param fields
     * @return Multi Bulk Reply specifically a list of all the values associated
     *         with the specified fields, in the same order of the request.
     */
    public List<String> hmget(final String key, final String... fields) {
	checkIsInMulti();
	client.hmget(key, fields);
	return client.getMultiBulkReply();
    }

    /**
     * Increment the number stored at field in the hash at key by value. If key
     * does not exist, a new key holding a hash is created. If field does not
     * exist or holds a string, the value is set to 0 before applying the
     * operation. Since the value argument is signed you can use this command to
     * perform both increments and decrements.
     * <p>
     * The range of values supported by HINCRBY is limited to 64 bit signed
     * integers.
     * <p>
     * <b>Time complexity:</b> O(1)
     * 
     * @param key
     * @param field
     * @param value
     * @return Integer reply The new value at field after the increment
     *         operation.
     */
    public Long hincrBy(final String key, final String field, final long value) {
	checkIsInMulti();
	client.hincrBy(key, field, value);
	return client.getIntegerReply();
    }

    /**
     * Test for existence of a specified field in a hash.
     * 
     * <b>Time complexity:</b> O(1)
     * 
     * @param key
     * @param field
     * @return Return 1 if the hash stored at key contains the specified field.
     *         Return 0 if the key is not found or the field is not present.
     */
    public Boolean hexists(final String key, final String field) {
	checkIsInMulti();
	client.hexists(key, field);
	return client.getIntegerReply() == 1;
    }

    /**
     * Remove the specified field from an hash stored at key.
     * <p>
     * <b>Time complexity:</b> O(1)
     * 
     * @param key
     * @param fields
     * @return If the field was present in the hash it is deleted and 1 is
     *         returned, otherwise 0 is returned and no operation is performed.
     */
    public Long hdel(final String key, final String... fields) {
	checkIsInMulti();
	client.hdel(key, fields);
	return client.getIntegerReply();
    }

    /**
     * Return the number of items in a hash.
     * <p>
     * <b>Time complexity:</b> O(1)
     * 
     * @param key
     * @return The number of entries (fields) contained in the hash stored at
     *         key. If the specified key does not exist, 0 is returned assuming
     *         an empty hash.
     */
    public Long hlen(final String key) {
	checkIsInMulti();
	client.hlen(key);
	return client.getIntegerReply();
    }

    /**
     * Return all the fields in a hash.
     * <p>
     * <b>Time complexity:</b> O(N), where N is the total number of entries
     * 
     * @param key
     * @return All the fields names contained into a hash.
     */
    public Set<String> hkeys(final String key) {
	checkIsInMulti();
	client.hkeys(key);
	return BuilderFactory.STRING_SET
		.build(client.getBinaryMultiBulkReply());
    }

    /**
     * Return all the values in a hash.
     * <p>
     * <b>Time complexity:</b> O(N), where N is the total number of entries
     * 
     * @param key
     * @return All the fields values contained into a hash.
     */
    public List<String> hvals(final String key) {
	checkIsInMulti();
	client.hvals(key);
	final List<String> lresult = client.getMultiBulkReply();
	return lresult;
    }

    /**
     * Return all the fields and associated values in a hash.
     * <p>
     * <b>Time complexity:</b> O(N), where N is the total number of entries
     * 
     * @param key
     * @return All the fields and values contained into a hash.
     */
    public Map<String, String> hgetAll(final String key) {
	checkIsInMulti();
	client.hgetAll(key);
	return BuilderFactory.STRING_MAP
		.build(client.getBinaryMultiBulkReply());
    }

    /**
     * Add the string value to the head (LPUSH) or tail (RPUSH) of the list
     * stored at key. If the key does not exist an empty list is created just
     * before the append operation. If the key exists but is not a List an error
     * is returned.
     * <p>
     * Time complexity: O(1)
     * 
     * @param key
     * @param strings
     * @return Integer reply, specifically, the number of elements inside the
     *         list after the push operation.
     */
    public Long rpush(final String key, final String... strings) {
	checkIsInMulti();
	client.rpush(key, strings);
	return client.getIntegerReply();
    }

    /**
     * Add the string value to the head (LPUSH) or tail (RPUSH) of the list
     * stored at key. If the key does not exist an empty list is created just
     * before the append operation. If the key exists but is not a List an error
     * is returned.
     * <p>
     * Time complexity: O(1)
     * 
     * @param key
     * @param strings
     * @return Integer reply, specifically, the number of elements inside the
     *         list after the push operation.
     */
    public Long lpush(final String key, final String... strings) {
	checkIsInMulti();
	client.lpush(key, strings);
	return client.getIntegerReply();
    }

    /**
     * Return the length of the list stored at the specified key. If the key
     * does not exist zero is returned (the same behaviour as for empty lists).
     * If the value stored at key is not a list an error is returned.
     * <p>
     * Time complexity: O(1)
     * 
     * @param key
     * @return The length of the list.
     */
    public Long llen(final String key) {
	checkIsInMulti();
	client.llen(key);
	return client.getIntegerReply();
    }

    /**
     * Return the specified elements of the list stored at the specified key.
     * Start and end are zero-based indexes. 0 is the first element of the list
     * (the list head), 1 the next element and so on.
     * <p>
     * For example LRANGE foobar 0 2 will return the first three elements of the
     * list.
     * <p>
     * start and end can also be negative numbers indicating offsets from the
     * end of the list. For example -1 is the last element of the list, -2 the
     * penultimate element and so on.
     * <p>
     * <b>Consistency with range functions in various programming languages</b>
     * <p>
     * Note that if you have a list of numbers from 0 to 100, LRANGE 0 10 will
     * return 11 elements, that is, rightmost item is included. This may or may
     * not be consistent with behavior of range-related functions in your
     * programming language of choice (think Ruby's Range.new, Array#slice or
     * Python's range() function).
     * <p>
     * LRANGE behavior is consistent with one of Tcl.
     * <p>
     * <b>Out-of-range indexes</b>
     * <p>
     * Indexes out of range will not produce an error: if start is over the end
     * of the list, or start > end, an empty list is returned. If end is over
     * the end of the list Redis will threat it just like the last element of
     * the list.
     * <p>
     * Time complexity: O(start+n) (with n being the length of the range and
     * start being the start offset)
     * 
     * @param key
     * @param start
     * @param end
     * @return Multi bulk reply, specifically a list of elements in the
     *         specified range.
     */
    public List<String> lrange(final String key, final long start,
	    final long end) {
	checkIsInMulti();
	client.lrange(key, start, end);
	return client.getMultiBulkReply();
    }

    /**
     * Trim an existing list so that it will contain only the specified range of
     * elements specified. Start and end are zero-based indexes. 0 is the first
     * element of the list (the list head), 1 the next element and so on.
     * <p>
     * For example LTRIM foobar 0 2 will modify the list stored at foobar key so
     * that only the first three elements of the list will remain.
     * <p>
     * start and end can also be negative numbers indicating offsets from the
     * end of the list. For example -1 is the last element of the list, -2 the
     * penultimate element and so on.
     * <p>
     * Indexes out of range will not produce an error: if start is over the end
     * of the list, or start > end, an empty list is left as value. If end over
     * the end of the list Redis will threat it just like the last element of
     * the list.
     * <p>
     * Hint: the obvious use of LTRIM is together with LPUSH/RPUSH. For example:
     * <p>
     * {@code lpush("mylist", "someelement"); ltrim("mylist", 0, 99); * }
     * <p>
     * The above two commands will push elements in the list taking care that
     * the list will not grow without limits. This is very useful when using
     * Redis to store logs for example. It is important to note that when used
     * in this way LTRIM is an O(1) operation because in the average case just
     * one element is removed from the tail of the list.
     * <p>
     * Time complexity: O(n) (with n being len of list - len of range)
     * 
     * @param key
     * @param start
     * @param end
     * @return Status code reply
     */
    public String ltrim(final String key, final long start, final long end) {
	checkIsInMulti();
	client.ltrim(key, start, end);
	return client.getStatusCodeReply();
    }

    /**
     * Return the specified element of the list stored at the specified key. 0
     * is the first element, 1 the second and so on. Negative indexes are
     * supported, for example -1 is the last element, -2 the penultimate and so
     * on.
     * <p>
     * If the value stored at key is not of list type an error is returned. If
     * the index is out of range a 'nil' reply is returned.
     * <p>
     * Note that even if the average time complexity is O(n) asking for the
     * first or the last element of the list is O(1).
     * <p>
     * Time complexity: O(n) (with n being the length of the list)
     * 
     * @param key
     * @param index
     * @return Bulk reply, specifically the requested element
     */
    public String lindex(final String key, final long index) {
	checkIsInMulti();
	client.lindex(key, index);
	return client.getBulkReply();
    }

    /**
     * Set a new value as the element at index position of the List at key.
     * <p>
     * Out of range indexes will generate an error.
     * <p>
     * Similarly to other list commands accepting indexes, the index can be
     * negative to access elements starting from the end of the list. So -1 is
     * the last element, -2 is the penultimate, and so forth.
     * <p>
     * <b>Time complexity:</b>
     * <p>
     * O(N) (with N being the length of the list), setting the first or last
     * elements of the list is O(1).
     * 
     * @see #lindex(String, long)
     * 
     * @param key
     * @param index
     * @param value
     * @return Status code reply
     */
    public String lset(final String key, final long index, final String value) {
	checkIsInMulti();
	client.lset(key, index, value);
	return client.getStatusCodeReply();
    }

    /**
     * Remove the first count occurrences of the value element from the list. If
     * count is zero all the elements are removed. If count is negative elements
     * are removed from tail to head, instead to go from head to tail that is
     * the normal behaviour. So for example LREM with count -2 and hello as
     * value to remove against the list (a,b,c,hello,x,hello,hello) will lave
     * the list (a,b,c,hello,x). The number of removed elements is returned as
     * an integer, see below for more information about the returned value. Note
     * that non existing keys are considered like empty lists by LREM, so LREM
     * against non existing keys will always return 0.
     * <p>
     * Time complexity: O(N) (with N being the length of the list)
     * 
     * @param key
     * @param count
     * @param value
     * @return Integer Reply, specifically: The number of removed elements if
     *         the operation succeeded
     */
    public Long lrem(final String key, final long count, final String value) {
	checkIsInMulti();
	client.lrem(key, count, value);
	return client.getIntegerReply();
    }

    /**
     * Atomically return and remove the first (LPOP) or last (RPOP) element of
     * the list. For example if the list contains the elements "a","b","c" LPOP
     * will return "a" and the list will become "b","c".
     * <p>
     * If the key does not exist or the list is already empty the special value
     * 'nil' is returned.
     * 
     * @see #rpop(String)
     * 
     * @param key
     * @return Bulk reply
     */
    public String lpop(final String key) {
	checkIsInMulti();
	client.lpop(key);
	return client.getBulkReply();
    }

    /**
     * Atomically return and remove the first (LPOP) or last (RPOP) element of
     * the list. For example if the list contains the elements "a","b","c" LPOP
     * will return "a" and the list will become "b","c".
     * <p>
     * If the key does not exist or the list is already empty the special value
     * 'nil' is returned.
     * 
     * @see #lpop(String)
     * 
     * @param key
     * @return Bulk reply
     */
    public String rpop(final String key) {
	checkIsInMulti();
	client.rpop(key);
	return client.getBulkReply();
    }

    /**
     * Atomically return and remove the last (tail) element of the srckey list,
     * and push the element as the first (head) element of the dstkey list. For
     * example if the source list contains the elements "a","b","c" and the
     * destination list contains the elements "foo","bar" after an RPOPLPUSH
     * command the content of the two lists will be "a","b" and "c","foo","bar".
     * <p>
     * If the key does not exist or the list is already empty the special value
     * 'nil' is returned. If the srckey and dstkey are the same the operation is
     * equivalent to removing the last element from the list and pusing it as
     * first element of the list, so it's a "list rotation" command.
     * <p>
     * Time complexity: O(1)
     * 
     * @param srckey
     * @param dstkey
     * @return Bulk reply
     */
    public String rpoplpush(final String srckey, final String dstkey) {
	checkIsInMulti();
	client.rpoplpush(srckey, dstkey);
	return client.getBulkReply();
    }

    /**
     * Add the specified member to the set value stored at key. If member is
     * already a member of the set no operation is performed. If key does not
     * exist a new set with the specified member as sole member is created. If
     * the key exists but does not hold a set value an error is returned.
     * <p>
     * Time complexity O(1)
     * 
     * @param key
     * @param members
     * @return Integer reply, specifically: 1 if the new element was added 0 if
     *         the element was already a member of the set
     */
    public Long sadd(final String key, final String... members) {
	checkIsInMulti();
	client.sadd(key, members);
	return client.getIntegerReply();
    }

    /**
     * Return all the members (elements) of the set value stored at key. This is
     * just syntax glue for {@link #sinter(String...) SINTER}.
     * <p>
     * Time complexity O(N)
     * 
     * @param key
     * @return Multi bulk reply
     */
    public Set<String> smembers(final String key) {
	checkIsInMulti();
	client.smembers(key);
	final List<String> members = client.getMultiBulkReply();
	return new HashSet<String>(members);
    }

    /**
     * Remove the specified member from the set value stored at key. If member
     * was not a member of the set no operation is performed. If key does not
     * hold a set value an error is returned.
     * <p>
     * Time complexity O(1)
     * 
     * @param key
     * @param members
     * @return Integer reply, specifically: 1 if the new element was removed 0
     *         if the new element was not a member of the set
     */
    public Long srem(final String key, final String... members) {
	checkIsInMulti();
	client.srem(key, members);
	return client.getIntegerReply();
    }

    /**
     * Remove a random element from a Set returning it as return value. If the
     * Set is empty or the key does not exist, a nil object is returned.
     * <p>
     * The {@link #srandmember(String)} command does a similar work but the
     * returned element is not removed from the Set.
     * <p>
     * Time complexity O(1)
     * 
     * @param key
     * @return Bulk reply
     */
    public String spop(final String key) {
	checkIsInMulti();
	client.spop(key);
	return client.getBulkReply();
    }

    /**
     * Move the specifided member from the set at srckey to the set at dstkey.
     * This operation is atomic, in every given moment the element will appear
     * to be in the source or destination set for accessing clients.
     * <p>
     * If the source set does not exist or does not contain the specified
     * element no operation is performed and zero is returned, otherwise the
     * element is removed from the source set and added to the destination set.
     * On success one is returned, even if the element was already present in
     * the destination set.
     * <p>
     * An error is raised if the source or destination keys contain a non Set
     * value.
     * <p>
     * Time complexity O(1)
     * 
     * @param srckey
     * @param dstkey
     * @param member
     * @return Integer reply, specifically: 1 if the element was moved 0 if the
     *         element was not found on the first set and no operation was
     *         performed
     */
    public Long smove(final String srckey, final String dstkey,
	    final String member) {
	checkIsInMulti();
	client.smove(srckey, dstkey, member);
	return client.getIntegerReply();
    }

    /**
     * Return the set cardinality (number of elements). If the key does not
     * exist 0 is returned, like for empty sets.
     * 
     * @param key
     * @return Integer reply, specifically: the cardinality (number of elements)
     *         of the set as an integer.
     */
    public Long scard(final String key) {
	checkIsInMulti();
	client.scard(key);
	return client.getIntegerReply();
    }

    /**
     * Return 1 if member is a member of the set stored at key, otherwise 0 is
     * returned.
     * <p>
     * Time complexity O(1)
     * 
     * @param key
     * @param member
     * @return Integer reply, specifically: 1 if the element is a member of the
     *         set 0 if the element is not a member of the set OR if the key
     *         does not exist
     */
    public Boolean sismember(final String key, final String member) {
	checkIsInMulti();
	client.sismember(key, member);
	return client.getIntegerReply() == 1;
    }

    /**
     * Return the members of a set resulting from the intersection of all the
     * sets hold at the specified keys. Like in
     * {@link #lrange(String, long, long) LRANGE} the result is sent to the
     * client as a multi-bulk reply (see the protocol specification for more
     * information). If just a single key is specified, then this command
     * produces the same result as {@link #smembers(String) SMEMBERS}. Actually
     * SMEMBERS is just syntax sugar for SINTER.
     * <p>
     * Non existing keys are considered like empty sets, so if one of the keys
     * is missing an empty set is returned (since the intersection with an empty
     * set always is an empty set).
     * <p>
     * Time complexity O(N*M) worst case where N is the cardinality of the
     * smallest set and M the number of sets
     * 
     * @param keys
     * @return Multi bulk reply, specifically the list of common elements.
     */
    public Set<String> sinter(final String... keys) {
	checkIsInMulti();
	client.sinter(keys);
	final List<String> members = client.getMultiBulkReply();
	return new HashSet<String>(members);
    }

    /**
     * This commnad works exactly like {@link #sinter(String...) SINTER} but
     * instead of being returned the resulting set is sotred as dstkey.
     * <p>
     * Time complexity O(N*M) worst case where N is the cardinality of the
     * smallest set and M the number of sets
     * 
     * @param dstkey
     * @param keys
     * @return Status code reply
     */
    public Long sinterstore(final String dstkey, final String... keys) {
	checkIsInMulti();
	client.sinterstore(dstkey, keys);
	return client.getIntegerReply();
    }

    /**
     * Return the members of a set resulting from the union of all the sets hold
     * at the specified keys. Like in {@link #lrange(String, long, long) LRANGE}
     * the result is sent to the client as a multi-bulk reply (see the protocol
     * specification for more information). If just a single key is specified,
     * then this command produces the same result as {@link #smembers(String)
     * SMEMBERS}.
     * <p>
     * Non existing keys are considered like empty sets.
     * <p>
     * Time complexity O(N) where N is the total number of elements in all the
     * provided sets
     * 
     * @param keys
     * @return Multi bulk reply, specifically the list of common elements.
     */
    public Set<String> sunion(final String... keys) {
	checkIsInMulti();
	client.sunion(keys);
	final List<String> members = client.getMultiBulkReply();
	return new HashSet<String>(members);
    }

    /**
     * This command works exactly like {@link #sunion(String...) SUNION} but
     * instead of being returned the resulting set is stored as dstkey. Any
     * existing value in dstkey will be over-written.
     * <p>
     * Time complexity O(N) where N is the total number of elements in all the
     * provided sets
     * 
     * @param dstkey
     * @param keys
     * @return Status code reply
     */
    public Long sunionstore(final String dstkey, final String... keys) {
	checkIsInMulti();
	client.sunionstore(dstkey, keys);
	return client.getIntegerReply();
    }

    /**
     * Return the difference between the Set stored at key1 and all the Sets
     * key2, ..., keyN
     * <p>
     * <b>Example:</b>
     * 
     * <pre>
     * key1 = [x, a, b, c]
     * key2 = [c]
     * key3 = [a, d]
     * SDIFF key1,key2,key3 => [x, b]
     * </pre>
     * 
     * Non existing keys are considered like empty sets.
     * <p>
     * <b>Time complexity:</b>
     * <p>
     * O(N) with N being the total number of elements of all the sets
     * 
     * @param keys
     * @return Return the members of a set resulting from the difference between
     *         the first set provided and all the successive sets.
     */
    public Set<String> sdiff(final String... keys) {
	checkIsInMulti();
	client.sdiff(keys);
	return BuilderFactory.STRING_SET
		.build(client.getBinaryMultiBulkReply());
    }

    /**
     * This command works exactly like {@link #sdiff(String...) SDIFF} but
     * instead of being returned the resulting set is stored in dstkey.
     * 
     * @param dstkey
     * @param keys
     * @return Status code reply
     */
    public Long sdiffstore(final String dstkey, final String... keys) {
	checkIsInMulti();
	client.sdiffstore(dstkey, keys);
	return client.getIntegerReply();
    }

    /**
     * Return a random element from a Set, without removing the element. If the
     * Set is empty or the key does not exist, a nil object is returned.
     * <p>
     * The SPOP command does a similar work but the returned element is popped
     * (removed) from the Set.
     * <p>
     * Time complexity O(1)
     * 
     * @param key
     * @return Bulk reply
     */
    public String srandmember(final String key) {
	checkIsInMulti();
	client.srandmember(key);
	return client.getBulkReply();
    }

    public List<String> srandmember(final String key, final int count) {
	checkIsInMulti();
	client.srandmember(key, count);
	return client.getMultiBulkReply();
    }

    /**
     * Add the specified member having the specifeid score to the sorted set
     * stored at key. If member is already a member of the sorted set the score
     * is updated, and the element reinserted in the right position to ensure
     * sorting. If key does not exist a new sorted set with the specified member
     * as sole member is crated. If the key exists but does not hold a sorted
     * set value an error is returned.
     * <p>
     * The score value can be the string representation of a double precision
     * floating point number.
     * <p>
     * Time complexity O(log(N)) with N being the number of elements in the
     * sorted set
     * 
     * @param key
     * @param score
     * @param member
     * @return Integer reply, specifically: 1 if the new element was added 0 if
     *         the element was already a member of the sorted set and the score
     *         was updated
     */
    public Long zadd(final String key, final double score, final String member) {
	checkIsInMulti();
	client.zadd(key, score, member);
	return client.getIntegerReply();
    }

    public Long zadd(final String key, final Map<String, Double> scoreMembers) {
	checkIsInMulti();
	client.zadd(key, scoreMembers);
	return client.getIntegerReply();
    }

    public Set<String> zrange(final String key, final long start, final long end) {
	checkIsInMulti();
	client.zrange(key, start, end);
	final List<String> members = client.getMultiBulkReply();
	return new LinkedHashSet<String>(members);
    }

    /**
     * Remove the specified member from the sorted set value stored at key. If
     * member was not a member of the set no operation is performed. If key does
     * not not hold a set value an error is returned.
     * <p>
     * Time complexity O(log(N)) with N being the number of elements in the
     * sorted set
     * 
     * 
     * 
     * @param key
     * @param members
     * @return Integer reply, specifically: 1 if the new element was removed 0
     *         if the new element was not a member of the set
     */
    public Long zrem(final String key, final String... members) {
	checkIsInMulti();
	client.zrem(key, members);
	return client.getIntegerReply();
    }

    /**
     * If member already exists in the sorted set adds the increment to its
     * score and updates the position of the element in the sorted set
     * accordingly. If member does not already exist in the sorted set it is
     * added with increment as score (that is, like if the previous score was
     * virtually zero). If key does not exist a new sorted set with the
     * specified member as sole member is crated. If the key exists but does not
     * hold a sorted set value an error is returned.
     * <p>
     * The score value can be the string representation of a double precision
     * floating point number. It's possible to provide a negative value to
     * perform a decrement.
     * <p>
     * For an introduction to sorted sets check the Introduction to Redis data
     * types page.
     * <p>
     * Time complexity O(log(N)) with N being the number of elements in the
     * sorted set
     * 
     * @param key
     * @param score
     * @param member
     * @return The new score
     */
    public Double zincrby(final String key, final double score,
	    final String member) {
	checkIsInMulti();
	client.zincrby(key, score, member);
	String newscore = client.getBulkReply();
	return Double.valueOf(newscore);
    }

    /**
     * Return the rank (or index) or member in the sorted set at key, with
     * scores being ordered from low to high.
     * <p>
     * When the given member does not exist in the sorted set, the special value
     * 'nil' is returned. The returned rank (or index) of the member is 0-based
     * for both commands.
     * <p>
     * <b>Time complexity:</b>
     * <p>
     * O(log(N))
     * 
     * @see #zrevrank(String, String)
     * 
     * @param key
     * @param member
     * @return Integer reply or a nil bulk reply, specifically: the rank of the
     *         element as an integer reply if the element exists. A nil bulk
     *         reply if there is no such element.
     */
    public Long zrank(final String key, final String member) {
	checkIsInMulti();
	client.zrank(key, member);
	return client.getIntegerReply();
    }

    /**
     * Return the rank (or index) or member in the sorted set at key, with
     * scores being ordered from high to low.
     * <p>
     * When the given member does not exist in the sorted set, the special value
     * 'nil' is returned. The returned rank (or index) of the member is 0-based
     * for both commands.
     * <p>
     * <b>Time complexity:</b>
     * <p>
     * O(log(N))
     * 
     * @see #zrank(String, String)
     * 
     * @param key
     * @param member
     * @return Integer reply or a nil bulk reply, specifically: the rank of the
     *         element as an integer reply if the element exists. A nil bulk
     *         reply if there is no such element.
     */
    public Long zrevrank(final String key, final String member) {
	checkIsInMulti();
	client.zrevrank(key, member);
	return client.getIntegerReply();
    }

    public Set<String> zrevrange(final String key, final long start,
	    final long end) {
	checkIsInMulti();
	client.zrevrange(key, start, end);
	final List<String> members = client.getMultiBulkReply();
	return new LinkedHashSet<String>(members);
    }

    public Set<Tuple> zrangeWithScores(final String key, final long start,
	    final long end) {
	checkIsInMulti();
	client.zrangeWithScores(key, start, end);
	Set<Tuple> set = getTupledSet();
	return set;
    }

    public Set<Tuple> zrevrangeWithScores(final String key, final long start,
	    final long end) {
	checkIsInMulti();
	client.zrevrangeWithScores(key, start, end);
	Set<Tuple> set = getTupledSet();
	return set;
    }

    /**
     * Return the sorted set cardinality (number of elements). If the key does
     * not exist 0 is returned, like for empty sorted sets.
     * <p>
     * Time complexity O(1)
     * 
     * @param key
     * @return the cardinality (number of elements) of the set as an integer.
     */
    public Long zcard(final String key) {
	checkIsInMulti();
	client.zcard(key);
	return client.getIntegerReply();
    }

    /**
     * Return the score of the specified element of the sorted set at key. If
     * the specified element does not exist in the sorted set, or the key does
     * not exist at all, a special 'nil' value is returned.
     * <p>
     * <b>Time complexity:</b> O(1)
     * 
     * @param key
     * @param member
     * @return the score
     */
    public Double zscore(final String key, final String member) {
	checkIsInMulti();
	client.zscore(key, member);
	final String score = client.getBulkReply();
	return (score != null ? new Double(score) : null);
    }

    public String watch(final String... keys) {
	client.watch(keys);
	return client.getStatusCodeReply();
    }

    /**
     * Sort a Set or a List.
     * <p>
     * Sort the elements contained in the List, Set, or Sorted Set value at key.
     * By default sorting is numeric with elements being compared as double
     * precision floating point numbers. This is the simplest form of SORT.
     * 
     * @see #sort(String, String)
     * @see #sort(String, SortingParams)
     * @see #sort(String, SortingParams, String)
     * 
     * 
     * @param key
     * @return Assuming the Set/List at key contains a list of numbers, the
     *         return value will be the list of numbers ordered from the
     *         smallest to the biggest number.
     */
    public List<String> sort(final String key) {
	checkIsInMulti();
	client.sort(key);
	return client.getMultiBulkReply();
    }

    /**
     * Sort a Set or a List accordingly to the specified parameters.
     * <p>
     * <b>examples:</b>
     * <p>
     * Given are the following sets and key/values:
     * 
     * <pre>
     * x = [1, 2, 3]
     * y = [a, b, c]
     * 
     * k1 = z
     * k2 = y
     * k3 = x
     * 
     * w1 = 9
     * w2 = 8
     * w3 = 7
     * </pre>
     * 
     * Sort Order:
     * 
     * <pre>
     * sort(x) or sort(x, sp.asc())
     * -> [1, 2, 3]
     * 
     * sort(x, sp.desc())
     * -> [3, 2, 1]
     * 
     * sort(y)
     * -> [c, a, b]
     * 
     * sort(y, sp.alpha())
     * -> [a, b, c]
     * 
     * sort(y, sp.alpha().desc())
     * -> [c, a, b]
     * </pre>
     * 
     * Limit (e.g. for Pagination):
     * 
     * <pre>
     * sort(x, sp.limit(0, 2))
     * -> [1, 2]
     * 
     * sort(y, sp.alpha().desc().limit(1, 2))
     * -> [b, a]
     * </pre>
     * 
     * Sorting by external keys:
     * 
     * <pre>
     * sort(x, sb.by(w*))
     * -> [3, 2, 1]
     * 
     * sort(x, sb.by(w*).desc())
     * -> [1, 2, 3]
     * </pre>
     * 
     * Getting external keys:
     * 
     * <pre>
     * sort(x, sp.by(w*).get(k*))
     * -> [x, y, z]
     * 
     * sort(x, sp.by(w*).get(#).get(k*))
     * -> [3, x, 2, y, 1, z]
     * </pre>
     * 
     * @see #sort(String)
     * @see #sort(String, SortingParams, String)
     * 
     * @param key
     * @param sortingParameters
     * @return a list of sorted elements.
     */
    public List<String> sort(final String key,
	    final SortingParams sortingParameters) {
	checkIsInMulti();
	client.sort(key, sortingParameters);
	return client.getMultiBulkReply();
    }

    /**
     * BLPOP (and BRPOP) is a blocking list pop primitive. You can see this
     * commands as blocking versions of LPOP and RPOP able to block if the
     * specified keys don't exist or contain empty lists.
     * <p>
     * The following is a description of the exact semantic. We describe BLPOP
     * but the two commands are identical, the only difference is that BLPOP
     * pops the element from the left (head) of the list, and BRPOP pops from
     * the right (tail).
     * <p>
     * <b>Non blocking behavior</b>
     * <p>
     * When BLPOP is called, if at least one of the specified keys contain a non
     * empty list, an element is popped from the head of the list and returned
     * to the caller together with the name of the key (BLPOP returns a two
     * elements array, the first element is the key, the second the popped
     * value).
     * <p>
     * Keys are scanned from left to right, so for instance if you issue BLPOP
     * list1 list2 list3 0 against a dataset where list1 does not exist but
     * list2 and list3 contain non empty lists, BLPOP guarantees to return an
     * element from the list stored at list2 (since it is the first non empty
     * list starting from the left).
     * <p>
     * <b>Blocking behavior</b>
     * <p>
     * If none of the specified keys exist or contain non empty lists, BLPOP
     * blocks until some other client performs a LPUSH or an RPUSH operation
     * against one of the lists.
     * <p>
     * Once new data is present on one of the lists, the client finally returns
     * with the name of the key unblocking it and the popped value.
     * <p>
     * When blocking, if a non-zero timeout is specified, the client will
     * unblock returning a nil special value if the specified amount of seconds
     * passed without a push operation against at least one of the specified
     * keys.
     * <p>
     * The timeout argument is interpreted as an integer value. A timeout of
     * zero means instead to block forever.
     * <p>
     * <b>Multiple clients blocking for the same keys</b>
     * <p>
     * Multiple clients can block for the same key. They are put into a queue,
     * so the first to be served will be the one that started to wait earlier,
     * in a first-blpopping first-served fashion.
     * <p>
     * <b>blocking POP inside a MULTI/EXEC transaction</b>
     * <p>
     * BLPOP and BRPOP can be used with pipelining (sending multiple commands
     * and reading the replies in batch), but it does not make sense to use
     * BLPOP or BRPOP inside a MULTI/EXEC block (a Redis transaction).
     * <p>
     * The behavior of BLPOP inside MULTI/EXEC when the list is empty is to
     * return a multi-bulk nil reply, exactly what happens when the timeout is
     * reached. If you like science fiction, think at it like if inside
     * MULTI/EXEC the time will flow at infinite speed :)
     * <p>
     * Time complexity: O(1)
     * 
     * @see #brpop(int, String...)
     * 
     * @param timeout
     * @param keys
     * @return BLPOP returns a two-elements array via a multi bulk reply in
     *         order to return both the unblocking key and the popped value.
     *         <p>
     *         When a non-zero timeout is specified, and the BLPOP operation
     *         timed out, the return value is a nil multi bulk reply. Most
     *         client values will return false or nil accordingly to the
     *         programming language used.
     */
    public List<String> blpop(final int timeout, final String... keys) {
	checkIsInMulti();
	List<String> args = new ArrayList<String>();
	for (String arg : keys) {
	    args.add(arg);
	}
	args.add(String.valueOf(timeout));

	client.blpop(args.toArray(new String[args.size()]));
	client.setTimeoutInfinite();
	final List<String> multiBulkReply = client.getMultiBulkReply();
	client.rollbackTimeout();
	return multiBulkReply;
    }

    public List<String> blpop(String... args) {
	client.blpop(args);
	client.setTimeoutInfinite();
	final List<String> multiBulkReply = client.getMultiBulkReply();
	client.rollbackTimeout();
	return multiBulkReply;
    }

    public List<String> brpop(String... args) {
	client.brpop(args);
	client.setTimeoutInfinite();
	final List<String> multiBulkReply = client.getMultiBulkReply();
	client.rollbackTimeout();
	return multiBulkReply;
    }

    public List<String> blpop(String arg) {
	String[] args = new String[1];
	args[0] = arg;
	client.blpop(args);
	client.setTimeoutInfinite();
	final List<String> multiBulkReply = client.getMultiBulkReply();
	client.rollbackTimeout();
	return multiBulkReply;
    }

    public List<String> brpop(String arg) {
	String[] args = new String[1];
	args[0] = arg;
	client.brpop(args);
	client.setTimeoutInfinite();
	final List<String> multiBulkReply = client.getMultiBulkReply();
	client.rollbackTimeout();
	return multiBulkReply;
    }

    /**
     * Sort a Set or a List accordingly to the specified parameters and store
     * the result at dstkey.
     * 
     * @see #sort(String, SortingParams)
     * @see #sort(String)
     * @see #sort(String, String)
     * 
     * @param key
     * @param sortingParameters
     * @param dstkey
     * @return The number of elements of the list at dstkey.
     */
    public Long sort(final String key, final SortingParams sortingParameters,
	    final String dstkey) {
	checkIsInMulti();
	client.sort(key, sortingParameters, dstkey);
	return client.getIntegerReply();
    }

    /**
     * Sort a Set or a List and Store the Result at dstkey.
     * <p>
     * Sort the elements contained in the List, Set, or Sorted Set value at key
     * and store the result at dstkey. By default sorting is numeric with
     * elements being compared as double precision floating point numbers. This
     * is the simplest form of SORT.
     * 
     * @see #sort(String)
     * @see #sort(String, SortingParams)
     * @see #sort(String, SortingParams, String)
     * 
     * @param key
     * @param dstkey
     * @return The number of elements of the list at dstkey.
     */
    public Long sort(final String key, final String dstkey) {
	checkIsInMulti();
	client.sort(key, dstkey);
	return client.getIntegerReply();
    }

    /**
     * BLPOP (and BRPOP) is a blocking list pop primitive. You can see this
     * commands as blocking versions of LPOP and RPOP able to block if the
     * specified keys don't exist or contain empty lists.
     * <p>
     * The following is a description of the exact semantic. We describe BLPOP
     * but the two commands are identical, the only difference is that BLPOP
     * pops the element from the left (head) of the list, and BRPOP pops from
     * the right (tail).
     * <p>
     * <b>Non blocking behavior</b>
     * <p>
     * When BLPOP is called, if at least one of the specified keys contain a non
     * empty list, an element is popped from the head of the list and returned
     * to the caller together with the name of the key (BLPOP returns a two
     * elements array, the first element is the key, the second the popped
     * value).
     * <p>
     * Keys are scanned from left to right, so for instance if you issue BLPOP
     * list1 list2 list3 0 against a dataset where list1 does not exist but
     * list2 and list3 contain non empty lists, BLPOP guarantees to return an
     * element from the list stored at list2 (since it is the first non empty
     * list starting from the left).
     * <p>
     * <b>Blocking behavior</b>
     * <p>
     * If none of the specified keys exist or contain non empty lists, BLPOP
     * blocks until some other client performs a LPUSH or an RPUSH operation
     * against one of the lists.
     * <p>
     * Once new data is present on one of the lists, the client finally returns
     * with the name of the key unblocking it and the popped value.
     * <p>
     * When blocking, if a non-zero timeout is specified, the client will
     * unblock returning a nil special value if the specified amount of seconds
     * passed without a push operation against at least one of the specified
     * keys.
     * <p>
     * The timeout argument is interpreted as an integer value. A timeout of
     * zero means instead to block forever.
     * <p>
     * <b>Multiple clients blocking for the same keys</b>
     * <p>
     * Multiple clients can block for the same key. They are put into a queue,
     * so the first to be served will be the one that started to wait earlier,
     * in a first-blpopping first-served fashion.
     * <p>
     * <b>blocking POP inside a MULTI/EXEC transaction</b>
     * <p>
     * BLPOP and BRPOP can be used with pipelining (sending multiple commands
     * and reading the replies in batch), but it does not make sense to use
     * BLPOP or BRPOP inside a MULTI/EXEC block (a Redis transaction).
     * <p>
     * The behavior of BLPOP inside MULTI/EXEC when the list is empty is to
     * return a multi-bulk nil reply, exactly what happens when the timeout is
     * reached. If you like science fiction, think at it like if inside
     * MULTI/EXEC the time will flow at infinite speed :)
     * <p>
     * Time complexity: O(1)
     * 
     * @see #blpop(int, String...)
     * 
     * @param timeout
     * @param keys
     * @return BLPOP returns a two-elements array via a multi bulk reply in
     *         order to return both the unblocking key and the popped value.
     *         <p>
     *         When a non-zero timeout is specified, and the BLPOP operation
     *         timed out, the return value is a nil multi bulk reply. Most
     *         client values will return false or nil accordingly to the
     *         programming language used.
     */
    public List<String> brpop(final int timeout, final String... keys) {
	checkIsInMulti();
	List<String> args = new ArrayList<String>();
	for (String arg : keys) {
	    args.add(arg);
	}
	args.add(String.valueOf(timeout));

	client.brpop(args.toArray(new String[args.size()]));
	client.setTimeoutInfinite();
	List<String> multiBulkReply = client.getMultiBulkReply();
	client.rollbackTimeout();

	return multiBulkReply;
    }

    public Long zcount(final String key, final double min, final double max) {
	checkIsInMulti();
	client.zcount(key, min, max);
	return client.getIntegerReply();
    }

    public Long zcount(final String key, final String min, final String max) {
	checkIsInMulti();
	client.zcount(key, min, max);
	return client.getIntegerReply();
    }

    /**
     * Return the all the elements in the sorted set at key with a score between
     * min and max (including elements with score equal to min or max).
     * <p>
     * The elements having the same score are returned sorted lexicographically
     * as ASCII strings (this follows from a property of Redis sorted sets and
     * does not involve further computation).
     * <p>
     * Using the optional
     * {@link #zrangeByScore(String, double, double, int, int) LIMIT} it's
     * possible to get only a range of the matching elements in an SQL-alike
     * way. Note that if offset is large the commands needs to traverse the list
     * for offset elements and this adds up to the O(M) figure.
     * <p>
     * The {@link #zcount(String, double, double) ZCOUNT} command is similar to
     * {@link #zrangeByScore(String, double, double) ZRANGEBYSCORE} but instead
     * of returning the actual elements in the specified interval, it just
     * returns the number of matching elements.
     * <p>
     * <b>Exclusive intervals and infinity</b>
     * <p>
     * min and max can be -inf and +inf, so that you are not required to know
     * what's the greatest or smallest element in order to take, for instance,
     * elements "up to a given value".
     * <p>
     * Also while the interval is for default closed (inclusive) it's possible
     * to specify open intervals prefixing the score with a "(" character, so
     * for instance:
     * <p>
     * {@code ZRANGEBYSCORE zset (1.3 5}
     * <p>
     * Will return all the values with score > 1.3 and <= 5, while for instance:
     * <p>
     * {@code ZRANGEBYSCORE zset (5 (10}
     * <p>
     * Will return all the values with score > 5 and < 10 (5 and 10 excluded).
     * <p>
     * <b>Time complexity:</b>
     * <p>
     * O(log(N))+O(M) with N being the number of elements in the sorted set and
     * M the number of elements returned by the command, so if M is constant
     * (for instance you always ask for the first ten elements with LIMIT) you
     * can consider it O(log(N))
     * 
     * @see #zrangeByScore(String, double, double)
     * @see #zrangeByScore(String, double, double, int, int)
     * @see #zrangeByScoreWithScores(String, double, double)
     * @see #zrangeByScoreWithScores(String, String, String)
     * @see #zrangeByScoreWithScores(String, double, double, int, int)
     * @see #zcount(String, double, double)
     * 
     * @param key
     * @param min
     *            a double or Double.MIN_VALUE for "-inf"
     * @param max
     *            a double or Double.MAX_VALUE for "+inf"
     * @return Multi bulk reply specifically a list of elements in the specified
     *         score range.
     */
    public Set<String> zrangeByScore(final String key, final double min,
	    final double max) {
	checkIsInMulti();
	client.zrangeByScore(key, min, max);
	return new LinkedHashSet<String>(client.getMultiBulkReply());
    }

    public Set<String> zrangeByScore(final String key, final String min,
	    final String max) {
	checkIsInMulti();
	client.zrangeByScore(key, min, max);
	return new LinkedHashSet<String>(client.getMultiBulkReply());
    }

    /**
     * Return the all the elements in the sorted set at key with a score between
     * min and max (including elements with score equal to min or max).
     * <p>
     * The elements having the same score are returned sorted lexicographically
     * as ASCII strings (this follows from a property of Redis sorted sets and
     * does not involve further computation).
     * <p>
     * Using the optional
     * {@link #zrangeByScore(String, double, double, int, int) LIMIT} it's
     * possible to get only a range of the matching elements in an SQL-alike
     * way. Note that if offset is large the commands needs to traverse the list
     * for offset elements and this adds up to the O(M) figure.
     * <p>
     * The {@link #zcount(String, double, double) ZCOUNT} command is similar to
     * {@link #zrangeByScore(String, double, double) ZRANGEBYSCORE} but instead
     * of returning the actual elements in the specified interval, it just
     * returns the number of matching elements.
     * <p>
     * <b>Exclusive intervals and infinity</b>
     * <p>
     * min and max can be -inf and +inf, so that you are not required to know
     * what's the greatest or smallest element in order to take, for instance,
     * elements "up to a given value".
     * <p>
     * Also while the interval is for default closed (inclusive) it's possible
     * to specify open intervals prefixing the score with a "(" character, so
     * for instance:
     * <p>
     * {@code ZRANGEBYSCORE zset (1.3 5}
     * <p>
     * Will return all the values with score > 1.3 and <= 5, while for instance:
     * <p>
     * {@code ZRANGEBYSCORE zset (5 (10}
     * <p>
     * Will return all the values with score > 5 and < 10 (5 and 10 excluded).
     * <p>
     * <b>Time complexity:</b>
     * <p>
     * O(log(N))+O(M) with N being the number of elements in the sorted set and
     * M the number of elements returned by the command, so if M is constant
     * (for instance you always ask for the first ten elements with LIMIT) you
     * can consider it O(log(N))
     * 
     * @see #zrangeByScore(String, double, double)
     * @see #zrangeByScore(String, double, double, int, int)
     * @see #zrangeByScoreWithScores(String, double, double)
     * @see #zrangeByScoreWithScores(String, double, double, int, int)
     * @see #zcount(String, double, double)
     * 
     * @param key
     * @param min
     * @param max
     * @return Multi bulk reply specifically a list of elements in the specified
     *         score range.
     */
    public Set<String> zrangeByScore(final String key, final double min,
	    final double max, final int offset, final int count) {
	checkIsInMulti();
	client.zrangeByScore(key, min, max, offset, count);
	return new LinkedHashSet<String>(client.getMultiBulkReply());
    }

    public Set<String> zrangeByScore(final String key, final String min,
	    final String max, final int offset, final int count) {
	checkIsInMulti();
	client.zrangeByScore(key, min, max, offset, count);
	return new LinkedHashSet<String>(client.getMultiBulkReply());
    }

    /**
     * Return the all the elements in the sorted set at key with a score between
     * min and max (including elements with score equal to min or max).
     * <p>
     * The elements having the same score are returned sorted lexicographically
     * as ASCII strings (this follows from a property of Redis sorted sets and
     * does not involve further computation).
     * <p>
     * Using the optional
     * {@link #zrangeByScore(String, double, double, int, int) LIMIT} it's
     * possible to get only a range of the matching elements in an SQL-alike
     * way. Note that if offset is large the commands needs to traverse the list
     * for offset elements and this adds up to the O(M) figure.
     * <p>
     * The {@link #zcount(String, double, double) ZCOUNT} command is similar to
     * {@link #zrangeByScore(String, double, double) ZRANGEBYSCORE} but instead
     * of returning the actual elements in the specified interval, it just
     * returns the number of matching elements.
     * <p>
     * <b>Exclusive intervals and infinity</b>
     * <p>
     * min and max can be -inf and +inf, so that you are not required to know
     * what's the greatest or smallest element in order to take, for instance,
     * elements "up to a given value".
     * <p>
     * Also while the interval is for default closed (inclusive) it's possible
     * to specify open intervals prefixing the score with a "(" character, so
     * for instance:
     * <p>
     * {@code ZRANGEBYSCORE zset (1.3 5}
     * <p>
     * Will return all the values with score > 1.3 and <= 5, while for instance:
     * <p>
     * {@code ZRANGEBYSCORE zset (5 (10}
     * <p>
     * Will return all the values with score > 5 and < 10 (5 and 10 excluded).
     * <p>
     * <b>Time complexity:</b>
     * <p>
     * O(log(N))+O(M) with N being the number of elements in the sorted set and
     * M the number of elements returned by the command, so if M is constant
     * (for instance you always ask for the first ten elements with LIMIT) you
     * can consider it O(log(N))
     * 
     * @see #zrangeByScore(String, double, double)
     * @see #zrangeByScore(String, double, double, int, int)
     * @see #zrangeByScoreWithScores(String, double, double)
     * @see #zrangeByScoreWithScores(String, double, double, int, int)
     * @see #zcount(String, double, double)
     * 
     * @param key
     * @param min
     * @param max
     * @return Multi bulk reply specifically a list of elements in the specified
     *         score range.
     */
    public Set<Tuple> zrangeByScoreWithScores(final String key,
	    final double min, final double max) {
	checkIsInMulti();
	client.zrangeByScoreWithScores(key, min, max);
	Set<Tuple> set = getTupledSet();
	return set;
    }

    public Set<Tuple> zrangeByScoreWithScores(final String key,
	    final String min, final String max) {
	checkIsInMulti();
	client.zrangeByScoreWithScores(key, min, max);
	Set<Tuple> set = getTupledSet();
	return set;
    }

    /**
     * Return the all the elements in the sorted set at key with a score between
     * min and max (including elements with score equal to min or max).
     * <p>
     * The elements having the same score are returned sorted lexicographically
     * as ASCII strings (this follows from a property of Redis sorted sets and
     * does not involve further computation).
     * <p>
     * Using the optional
     * {@link #zrangeByScore(String, double, double, int, int) LIMIT} it's
     * possible to get only a range of the matching elements in an SQL-alike
     * way. Note that if offset is large the commands needs to traverse the list
     * for offset elements and this adds up to the O(M) figure.
     * <p>
     * The {@link #zcount(String, double, double) ZCOUNT} command is similar to
     * {@link #zrangeByScore(String, double, double) ZRANGEBYSCORE} but instead
     * of returning the actual elements in the specified interval, it just
     * returns the number of matching elements.
     * <p>
     * <b>Exclusive intervals and infinity</b>
     * <p>
     * min and max can be -inf and +inf, so that you are not required to know
     * what's the greatest or smallest element in order to take, for instance,
     * elements "up to a given value".
     * <p>
     * Also while the interval is for default closed (inclusive) it's possible
     * to specify open intervals prefixing the score with a "(" character, so
     * for instance:
     * <p>
     * {@code ZRANGEBYSCORE zset (1.3 5}
     * <p>
     * Will return all the values with score > 1.3 and <= 5, while for instance:
     * <p>
     * {@code ZRANGEBYSCORE zset (5 (10}
     * <p>
     * Will return all the values with score > 5 and < 10 (5 and 10 excluded).
     * <p>
     * <b>Time complexity:</b>
     * <p>
     * O(log(N))+O(M) with N being the number of elements in the sorted set and
     * M the number of elements returned by the command, so if M is constant
     * (for instance you always ask for the first ten elements with LIMIT) you
     * can consider it O(log(N))
     * 
     * @see #zrangeByScore(String, double, double)
     * @see #zrangeByScore(String, double, double, int, int)
     * @see #zrangeByScoreWithScores(String, double, double)
     * @see #zrangeByScoreWithScores(String, double, double, int, int)
     * @see #zcount(String, double, double)
     * 
     * @param key
     * @param min
     * @param max
     * @return Multi bulk reply specifically a list of elements in the specified
     *         score range.
     */
    public Set<Tuple> zrangeByScoreWithScores(final String key,
	    final double min, final double max, final int offset,
	    final int count) {
	checkIsInMulti();
	client.zrangeByScoreWithScores(key, min, max, offset, count);
	Set<Tuple> set = getTupledSet();
	return set;
    }

    public Set<Tuple> zrangeByScoreWithScores(final String key,
	    final String min, final String max, final int offset,
	    final int count) {
	checkIsInMulti();
	client.zrangeByScoreWithScores(key, min, max, offset, count);
	Set<Tuple> set = getTupledSet();
	return set;
    }

    private Set<Tuple> getTupledSet() {
	checkIsInMulti();
	List<String> membersWithScores = client.getMultiBulkReply();
	Set<Tuple> set = new LinkedHashSet<Tuple>();
	Iterator<String> iterator = membersWithScores.iterator();
	while (iterator.hasNext()) {
	    set.add(new Tuple(iterator.next(), Double.valueOf(iterator.next())));
	}
	return set;
    }

    public Set<String> zrevrangeByScore(final String key, final double max,
	    final double min) {
	checkIsInMulti();
	client.zrevrangeByScore(key, max, min);
	return new LinkedHashSet<String>(client.getMultiBulkReply());
    }

    public Set<String> zrevrangeByScore(final String key, final String max,
	    final String min) {
	checkIsInMulti();
	client.zrevrangeByScore(key, max, min);
	return new LinkedHashSet<String>(client.getMultiBulkReply());
    }

    public Set<String> zrevrangeByScore(final String key, final double max,
	    final double min, final int offset, final int count) {
	checkIsInMulti();
	client.zrevrangeByScore(key, max, min, offset, count);
	return new LinkedHashSet<String>(client.getMultiBulkReply());
    }

    public Set<Tuple> zrevrangeByScoreWithScores(final String key,
	    final double max, final double min) {
	checkIsInMulti();
	client.zrevrangeByScoreWithScores(key, max, min);
	Set<Tuple> set = getTupledSet();
	return set;
    }

    public Set<Tuple> zrevrangeByScoreWithScores(final String key,
	    final double max, final double min, final int offset,
	    final int count) {
	checkIsInMulti();
	client.zrevrangeByScoreWithScores(key, max, min, offset, count);
	Set<Tuple> set = getTupledSet();
	return set;
    }

    public Set<Tuple> zrevrangeByScoreWithScores(final String key,
	    final String max, final String min, final int offset,
	    final int count) {
	checkIsInMulti();
	client.zrevrangeByScoreWithScores(key, max, min, offset, count);
	Set<Tuple> set = getTupledSet();
	return set;
    }

    public Set<String> zrevrangeByScore(final String key, final String max,
	    final String min, final int offset, final int count) {
	checkIsInMulti();
	client.zrevrangeByScore(key, max, min, offset, count);
	return new LinkedHashSet<String>(client.getMultiBulkReply());
    }

    public Set<Tuple> zrevrangeByScoreWithScores(final String key,
	    final String max, final String min) {
	checkIsInMulti();
	client.zrevrangeByScoreWithScores(key, max, min);
	Set<Tuple> set = getTupledSet();
	return set;
    }

    /**
     * Remove all elements in the sorted set at key with rank between start and
     * end. Start and end are 0-based with rank 0 being the element with the
     * lowest score. Both start and end can be negative numbers, where they
     * indicate offsets starting at the element with the highest rank. For
     * example: -1 is the element with the highest score, -2 the element with
     * the second highest score and so forth.
     * <p>
     * <b>Time complexity:</b> O(log(N))+O(M) with N being the number of
     * elements in the sorted set and M the number of elements removed by the
     * operation
     * 
     */
    public Long zremrangeByRank(final String key, final long start,
	    final long end) {
	checkIsInMulti();
	client.zremrangeByRank(key, start, end);
	return client.getIntegerReply();
    }

    /**
     * Remove all the elements in the sorted set at key with a score between min
     * and max (including elements with score equal to min or max).
     * <p>
     * <b>Time complexity:</b>
     * <p>
     * O(log(N))+O(M) with N being the number of elements in the sorted set and
     * M the number of elements removed by the operation
     * 
     * @param key
     * @param start
     * @param end
     * @return Integer reply, specifically the number of elements removed.
     */
    public Long zremrangeByScore(final String key, final double start,
	    final double end) {
	checkIsInMulti();
	client.zremrangeByScore(key, start, end);
	return client.getIntegerReply();
    }

    public Long zremrangeByScore(final String key, final String start,
	    final String end) {
	checkIsInMulti();
	client.zremrangeByScore(key, start, end);
	return client.getIntegerReply();
    }

    /**
     * Creates a union or intersection of N sorted sets given by keys k1 through
     * kN, and stores it at dstkey. It is mandatory to provide the number of
     * input keys N, before passing the input keys and the other (optional)
     * arguments.
     * <p>
     * As the terms imply, the {@link #zinterstore(String, String...)
     * ZINTERSTORE} command requires an element to be present in each of the
     * given inputs to be inserted in the result. The
     * {@link #zunionstore(String, String...) ZUNIONSTORE} command inserts all
     * elements across all inputs.
     * <p>
     * Using the WEIGHTS option, it is possible to add weight to each input
     * sorted set. This means that the score of each element in the sorted set
     * is first multiplied by this weight before being passed to the
     * aggregation. When this option is not given, all weights default to 1.
     * <p>
     * With the AGGREGATE option, it's possible to specify how the results of
     * the union or intersection are aggregated. This option defaults to SUM,
     * where the score of an element is summed across the inputs where it
     * exists. When this option is set to be either MIN or MAX, the resulting
     * set will contain the minimum or maximum score of an element across the
     * inputs where it exists.
     * <p>
     * <b>Time complexity:</b> O(N) + O(M log(M)) with N being the sum of the
     * sizes of the input sorted sets, and M being the number of elements in the
     * resulting sorted set
     * 
     * @see #zunionstore(String, String...)
     * @see #zunionstore(String, ZParams, String...)
     * @see #zinterstore(String, String...)
     * @see #zinterstore(String, ZParams, String...)
     * 
     * @param dstkey
     * @param sets
     * @return Integer reply, specifically the number of elements in the sorted
     *         set at dstkey
     */
    public Long zunionstore(final String dstkey, final String... sets) {
	checkIsInMulti();
	client.zunionstore(dstkey, sets);
	return client.getIntegerReply();
    }

    /**
     * Creates a union or intersection of N sorted sets given by keys k1 through
     * kN, and stores it at dstkey. It is mandatory to provide the number of
     * input keys N, before passing the input keys and the other (optional)
     * arguments.
     * <p>
     * As the terms imply, the {@link #zinterstore(String, String...)
     * ZINTERSTORE} command requires an element to be present in each of the
     * given inputs to be inserted in the result. The
     * {@link #zunionstore(String, String...) ZUNIONSTORE} command inserts all
     * elements across all inputs.
     * <p>
     * Using the WEIGHTS option, it is possible to add weight to each input
     * sorted set. This means that the score of each element in the sorted set
     * is first multiplied by this weight before being passed to the
     * aggregation. When this option is not given, all weights default to 1.
     * <p>
     * With the AGGREGATE option, it's possible to specify how the results of
     * the union or intersection are aggregated. This option defaults to SUM,
     * where the score of an element is summed across the inputs where it
     * exists. When this option is set to be either MIN or MAX, the resulting
     * set will contain the minimum or maximum score of an element across the
     * inputs where it exists.
     * <p>
     * <b>Time complexity:</b> O(N) + O(M log(M)) with N being the sum of the
     * sizes of the input sorted sets, and M being the number of elements in the
     * resulting sorted set
     * 
     * @see #zunionstore(String, String...)
     * @see #zunionstore(String, ZParams, String...)
     * @see #zinterstore(String, String...)
     * @see #zinterstore(String, ZParams, String...)
     * 
     * @param dstkey
     * @param sets
     * @param params
     * @return Integer reply, specifically the number of elements in the sorted
     *         set at dstkey
     */
    public Long zunionstore(final String dstkey, final ZParams params,
	    final String... sets) {
	checkIsInMulti();
	client.zunionstore(dstkey, params, sets);
	return client.getIntegerReply();
    }

    /**
     * Creates a union or intersection of N sorted sets given by keys k1 through
     * kN, and stores it at dstkey. It is mandatory to provide the number of
     * input keys N, before passing the input keys and the other (optional)
     * arguments.
     * <p>
     * As the terms imply, the {@link #zinterstore(String, String...)
     * ZINTERSTORE} command requires an element to be present in each of the
     * given inputs to be inserted in the result. The
     * {@link #zunionstore(String, String...) ZUNIONSTORE} command inserts all
     * elements across all inputs.
     * <p>
     * Using the WEIGHTS option, it is possible to add weight to each input
     * sorted set. This means that the score of each element in the sorted set
     * is first multiplied by this weight before being passed to the
     * aggregation. When this option is not given, all weights default to 1.
     * <p>
     * With the AGGREGATE option, it's possible to specify how the results of
     * the union or intersection are aggregated. This option defaults to SUM,
     * where the score of an element is summed across the inputs where it
     * exists. When this option is set to be either MIN or MAX, the resulting
     * set will contain the minimum or maximum score of an element across the
     * inputs where it exists.
     * <p>
     * <b>Time complexity:</b> O(N) + O(M log(M)) with N being the sum of the
     * sizes of the input sorted sets, and M being the number of elements in the
     * resulting sorted set
     * 
     * @see #zunionstore(String, String...)
     * @see #zunionstore(String, ZParams, String...)
     * @see #zinterstore(String, String...)
     * @see #zinterstore(String, ZParams, String...)
     * 
     * @param dstkey
     * @param sets
     * @return Integer reply, specifically the number of elements in the sorted
     *         set at dstkey
     */
    public Long zinterstore(final String dstkey, final String... sets) {
	checkIsInMulti();
	client.zinterstore(dstkey, sets);
	return client.getIntegerReply();
    }

    /**
     * Creates a union or intersection of N sorted sets given by keys k1 through
     * kN, and stores it at dstkey. It is mandatory to provide the number of
     * input keys N, before passing the input keys and the other (optional)
     * arguments.
     * <p>
     * As the terms imply, the {@link #zinterstore(String, String...)
     * ZINTERSTORE} command requires an element to be present in each of the
     * given inputs to be inserted in the result. The
     * {@link #zunionstore(String, String...) ZUNIONSTORE} command inserts all
     * elements across all inputs.
     * <p>
     * Using the WEIGHTS option, it is possible to add weight to each input
     * sorted set. This means that the score of each element in the sorted set
     * is first multiplied by this weight before being passed to the
     * aggregation. When this option is not given, all weights default to 1.
     * <p>
     * With the AGGREGATE option, it's possible to specify how the results of
     * the union or intersection are aggregated. This option defaults to SUM,
     * where the score of an element is summed across the inputs where it
     * exists. When this option is set to be either MIN or MAX, the resulting
     * set will contain the minimum or maximum score of an element across the
     * inputs where it exists.
     * <p>
     * <b>Time complexity:</b> O(N) + O(M log(M)) with N being the sum of the
     * sizes of the input sorted sets, and M being the number of elements in the
     * resulting sorted set
     * 
     * @see #zunionstore(String, String...)
     * @see #zunionstore(String, ZParams, String...)
     * @see #zinterstore(String, String...)
     * @see #zinterstore(String, ZParams, String...)
     * 
     * @param dstkey
     * @param sets
     * @param params
     * @return Integer reply, specifically the number of elements in the sorted
     *         set at dstkey
     */
    public Long zinterstore(final String dstkey, final ZParams params,
	    final String... sets) {
	checkIsInMulti();
	client.zinterstore(dstkey, params, sets);
	return client.getIntegerReply();
    }

    public Long strlen(final String key) {
	client.strlen(key);
	return client.getIntegerReply();
    }

    public Long lpushx(final String key, final String... string) {
	client.lpushx(key, string);
	return client.getIntegerReply();
    }

    /**
     * Undo a {@link #expire(String, int) expire} at turning the expire key into
     * a normal key.
     * <p>
     * Time complexity: O(1)
     * 
     * @param key
     * @return Integer reply, specifically: 1: the key is now persist. 0: the
     *         key is not persist (only happens when key not set).
     */
    public Long persist(final String key) {
	client.persist(key);
	return client.getIntegerReply();
    }

    public Long rpushx(final String key, final String... string) {
	client.rpushx(key, string);
	return client.getIntegerReply();
    }

    public String echo(final String string) {
	client.echo(string);
	return client.getBulkReply();
    }

    public Long linsert(final String key, final LIST_POSITION where,
	    final String pivot, final String value) {
	client.linsert(key, where, pivot, value);
	return client.getIntegerReply();
    }

    /**
     * Pop a value from a list, push it to another list and return it; or block
     * until one is available
     * 
     * @param source
     * @param destination
     * @param timeout
     * @return the element
     */
    public String brpoplpush(String source, String destination, int timeout) {
	client.brpoplpush(source, destination, timeout);
	client.setTimeoutInfinite();
	String reply = client.getBulkReply();
	client.rollbackTimeout();
	return reply;
    }

    /**
     * Sets or clears the bit at offset in the string value stored at key
     * 
     * @param key
     * @param offset
     * @param value
     * @return
     */
    public Boolean setbit(String key, long offset, boolean value) {
	client.setbit(key, offset, value);
	return client.getIntegerReply() == 1;
    }

    public Boolean setbit(String key, long offset, String value) {
	client.setbit(key, offset, value);
	return client.getIntegerReply() == 1;
    }

    /**
     * Returns the bit value at offset in the string value stored at key
     * 
     * @param key
     * @param offset
     * @return
     */
    public Boolean getbit(String key, long offset) {
	client.getbit(key, offset);
	return client.getIntegerReply() == 1;
    }

    public Long setrange(String key, long offset, String value) {
	client.setrange(key, offset, value);
	return client.getIntegerReply();
    }

    public String getrange(String key, long startOffset, long endOffset) {
	client.getrange(key, startOffset, endOffset);
	return client.getBulkReply();
    }

    /**
     * Retrieve the configuration of a running Redis server. Not all the
     * configuration parameters are supported.
     * <p>
     * CONFIG GET returns the current configuration parameters. This sub command
     * only accepts a single argument, that is glob style pattern. All the
     * configuration parameters matching this parameter are reported as a list
     * of key-value pairs.
     * <p>
     * <b>Example:</b>
     * 
     * <pre>
     * $ redis-cli config get '*'
     * 1. "dbfilename"
     * 2. "dump.rdb"
     * 3. "requirepass"
     * 4. (nil)
     * 5. "masterauth"
     * 6. (nil)
     * 7. "maxmemory"
     * 8. "0\n"
     * 9. "appendfsync"
     * 10. "everysec"
     * 11. "save"
     * 12. "3600 1 300 100 60 10000"
     * 
     * $ redis-cli config get 'm*'
     * 1. "masterauth"
     * 2. (nil)
     * 3. "maxmemory"
     * 4. "0\n"
     * </pre>
     * 
     * @param pattern
     * @return Bulk reply.
     */
    public List<String> configGet(final String pattern) {
	client.configGet(pattern);
	return client.getMultiBulkReply();
    }

    /**
     * Alter the configuration of a running Redis server. Not all the
     * configuration parameters are supported.
     * <p>
     * The list of configuration parameters supported by CONFIG SET can be
     * obtained issuing a {@link #configGet(String) CONFIG GET *} command.
     * <p>
     * The configuration set using CONFIG SET is immediately loaded by the Redis
     * server that will start acting as specified starting from the next
     * command.
     * <p>
     * 
     * <b>Parameters value format</b>
     * <p>
     * The value of the configuration parameter is the same as the one of the
     * same parameter in the Redis configuration file, with the following
     * exceptions:
     * <p>
     * <ul>
     * <li>The save paramter is a list of space-separated integers. Every pair
     * of integers specify the time and number of changes limit to trigger a
     * save. For instance the command CONFIG SET save "3600 10 60 10000" will
     * configure the server to issue a background saving of the RDB file every
     * 3600 seconds if there are at least 10 changes in the dataset, and every
     * 60 seconds if there are at least 10000 changes. To completely disable
     * automatic snapshots just set the parameter as an empty string.
     * <li>All the integer parameters representing memory are returned and
     * accepted only using bytes as unit.
     * </ul>
     * 
     * @param parameter
     * @param value
     * @return Status code reply
     */
    public String configSet(final String parameter, final String value) {
	client.configSet(parameter, value);
	return client.getStatusCodeReply();
    }

    public Object eval(String script, int keyCount, String... params) {
	client.setTimeoutInfinite();
	client.eval(script, keyCount, params);

	return getEvalResult();
    }

    public void subscribe(final JedisPubSub jedisPubSub,
	    final String... channels) {
	client.setTimeoutInfinite();
	jedisPubSub.proceed(client, channels);
	client.rollbackTimeout();
    }

    public Long publish(final String channel, final String message) {
	checkIsInMulti();
	connect();
	client.publish(channel, message);
	return client.getIntegerReply();
    }

    public void psubscribe(final JedisPubSub jedisPubSub,
	    final String... patterns) {
	checkIsInMulti();
	connect();
	client.setTimeoutInfinite();
	jedisPubSub.proceedWithPatterns(client, patterns);
	client.rollbackTimeout();
    }

    protected static String[] getParams(List<String> keys, List<String> args) {
	int keyCount = keys.size();
	int argCount = args.size();

	String[] params = new String[keyCount + args.size()];

	for (int i = 0; i < keyCount; i++)
	    params[i] = keys.get(i);

	for (int i = 0; i < argCount; i++)
	    params[keyCount + i] = args.get(i);

	return params;
    }

    public Object eval(String script, List<String> keys, List<String> args) {
	return eval(script, keys.size(), getParams(keys, args));
    }

    public Object eval(String script) {
	return eval(script, 0);
    }

    public Object evalsha(String script) {
	return evalsha(script, 0);
    }

    private Object getEvalResult() {
	Object result = client.getOne();

	if (result instanceof byte[])
	    return SafeEncoder.encode((byte[]) result);

	if (result instanceof List<?>) {
	    List<?> list = (List<?>) result;
	    List<String> listResult = new ArrayList<String>(list.size());
	    for (Object bin : list) {
		listResult.add((bin == null ? null : SafeEncoder
			.encode((byte[]) bin)));
	    }

	    return listResult;
	}

	return result;
    }

    public Object evalsha(String sha1, List<String> keys, List<String> args) {
	return evalsha(sha1, keys.size(), getParams(keys, args));
    }

    public Object evalsha(String sha1, int keyCount, String... params) {
	checkIsInMulti();
	client.evalsha(sha1, keyCount, params);

	return getEvalResult();
    }

    public Boolean scriptExists(String sha1) {
	String[] a = new String[1];
	a[0] = sha1;
	return scriptExists(a).get(0);
    }

    public List<Boolean> scriptExists(String... sha1) {
	client.scriptExists(sha1);
	List<Long> result = client.getIntegerMultiBulkReply();
	List<Boolean> exists = new ArrayList<Boolean>();

	for (Long value : result)
	    exists.add(value == 1);

	return exists;
    }

    public String scriptLoad(String script) {
	client.scriptLoad(script);
	return client.getBulkReply();
    }

    public List<Slowlog> slowlogGet() {
	client.slowlogGet();
	return Slowlog.from(client.getObjectMultiBulkReply());
    }

    public List<Slowlog> slowlogGet(long entries) {
	client.slowlogGet(entries);
	return Slowlog.from(client.getObjectMultiBulkReply());
    }

    public Long objectRefcount(String string) {
	client.objectRefcount(string);
	return client.getIntegerReply();
    }

    public String objectEncoding(String string) {
	client.objectEncoding(string);
	return client.getBulkReply();
    }

    public Long objectIdletime(String string) {
	client.objectIdletime(string);
	return client.getIntegerReply();
    }

    public Long bitcount(final String key) {
	client.bitcount(key);
	return client.getIntegerReply();
    }

    public Long bitcount(final String key, long start, long end) {
	client.bitcount(key, start, end);
	return client.getIntegerReply();
    }

    public Long bitop(BitOP op, final String destKey, String... srcKeys) {
	client.bitop(op, destKey, srcKeys);
	return client.getIntegerReply();
    }

    /**
     * <pre>
     * redis 127.0.0.1:26381> sentinel masters
     * 1)  1) "name"
     *     2) "mymaster"
     *     3) "ip"
     *     4) "127.0.0.1"
     *     5) "port"
     *     6) "6379"
     *     7) "runid"
     *     8) "93d4d4e6e9c06d0eea36e27f31924ac26576081d"
     *     9) "flags"
     *    10) "master"
     *    11) "pending-commands"
     *    12) "0"
     *    13) "last-ok-ping-reply"
     *    14) "423"
     *    15) "last-ping-reply"
     *    16) "423"
     *    17) "info-refresh"
     *    18) "6107"
     *    19) "num-slaves"
     *    20) "1"
     *    21) "num-other-sentinels"
     *    22) "2"
     *    23) "quorum"
     *    24) "2"
     * 
     * </pre>
     * 
     * @return
     */
    @SuppressWarnings("rawtypes")
    public List<Map<String, String>> sentinelMasters() {
	client.sentinel(Protocol.SENTINEL_MASTERS);
	final List<Object> reply = client.getObjectMultiBulkReply();

	final List<Map<String, String>> masters = new ArrayList<Map<String, String>>();
	for (Object obj : reply) {
	    masters.add(BuilderFactory.STRING_MAP.build((List) obj));
	}
	return masters;
    }

    /**
     * <pre>
     * redis 127.0.0.1:26381> sentinel get-master-addr-by-name mymaster
     * 1) "127.0.0.1"
     * 2) "6379"
     * </pre>
     * 
     * @param masterName
     * @return two elements list of strings : host and port.
     */
    public List<String> sentinelGetMasterAddrByName(String masterName) {
	client.sentinel(Protocol.SENTINEL_GET_MASTER_ADDR_BY_NAME, masterName);
	final List<Object> reply = client.getObjectMultiBulkReply();
	return BuilderFactory.STRING_LIST.build(reply);
    }

    /**
     * <pre>
     * redis 127.0.0.1:26381> sentinel reset mymaster
     * (integer) 1
     * </pre>
     * 
     * @param pattern
     * @return
     */
    public Long sentinelReset(String pattern) {
	client.sentinel(Protocol.SENTINEL_RESET, pattern);
	return client.getIntegerReply();
    }

    /**
     * <pre>
     * redis 127.0.0.1:26381> sentinel slaves mymaster
     * 1)  1) "name"
     *     2) "127.0.0.1:6380"
     *     3) "ip"
     *     4) "127.0.0.1"
     *     5) "port"
     *     6) "6380"
     *     7) "runid"
     *     8) "d7f6c0ca7572df9d2f33713df0dbf8c72da7c039"
     *     9) "flags"
     *    10) "slave"
     *    11) "pending-commands"
     *    12) "0"
     *    13) "last-ok-ping-reply"
     *    14) "47"
     *    15) "last-ping-reply"
     *    16) "47"
     *    17) "info-refresh"
     *    18) "657"
     *    19) "master-link-down-time"
     *    20) "0"
     *    21) "master-link-status"
     *    22) "ok"
     *    23) "master-host"
     *    24) "localhost"
     *    25) "master-port"
     *    26) "6379"
     *    27) "slave-priority"
     *    28) "100"
     * </pre>
     * 
     * @param masterName
     * @return
     */
    @SuppressWarnings("rawtypes")
    public List<Map<String, String>> sentinelSlaves(String masterName) {
	client.sentinel(Protocol.SENTINEL_SLAVES, masterName);
	final List<Object> reply = client.getObjectMultiBulkReply();

	final List<Map<String, String>> slaves = new ArrayList<Map<String, String>>();
	for (Object obj : reply) {
	    slaves.add(BuilderFactory.STRING_MAP.build((List) obj));
	}
	return slaves;
    }

    public byte[] dump(final String key) {
	checkIsInMulti();
	client.dump(key);
	return client.getBinaryBulkReply();
    }

    public String restore(final String key, final int ttl,
	    final byte[] serializedValue) {
	checkIsInMulti();
	client.restore(key, ttl, serializedValue);
	return client.getStatusCodeReply();
    }

    public Long pexpire(final String key, final int milliseconds) {
	checkIsInMulti();
	client.pexpire(key, milliseconds);
	return client.getIntegerReply();
    }

    public Long pexpireAt(final String key, final long millisecondsTimestamp) {
	checkIsInMulti();
	client.pexpireAt(key, millisecondsTimestamp);
	return client.getIntegerReply();
    }

    public Long pttl(final String key) {
	checkIsInMulti();
	client.pttl(key);
	return client.getIntegerReply();
    }

    public Double incrByFloat(final String key, final double increment) {
	checkIsInMulti();
	client.incrByFloat(key, increment);
	String relpy = client.getBulkReply();
	return (relpy != null ? new Double(relpy) : null);
    }

    public String psetex(final String key, final int milliseconds,
	    final String value) {
	checkIsInMulti();
	client.psetex(key, milliseconds, value);
	return client.getStatusCodeReply();
    }

    public String set(final String key, final String value, final String nxxx) {
	checkIsInMulti();
	client.set(key, value, nxxx);
	return client.getStatusCodeReply();
    }

    public String set(final String key, final String value, final String nxxx,
	    final String expx, final int time) {
	checkIsInMulti();
	client.set(key, value, nxxx, expx, time);
	return client.getStatusCodeReply();
    }

    public String clientKill(final String client) {
	checkIsInMulti();
	this.client.clientKill(client);
	return this.client.getStatusCodeReply();
    }

    public String clientSetname(final String name) {
	checkIsInMulti();
	client.clientSetname(name);
	return client.getStatusCodeReply();
    }

    public String migrate(final String host, final int port, final String key,
	    final int destinationDb, final int timeout) {
	checkIsInMulti();
	client.migrate(host, port, key, destinationDb, timeout);
	return client.getStatusCodeReply();
    }

    public Double hincrByFloat(final String key, final String field,
	    double increment) {
	checkIsInMulti();
	client.hincrByFloat(key, field, increment);
	String relpy = client.getBulkReply();
	return (relpy != null ? new Double(relpy) : null);
    }

    public ScanResult<String> scan(int cursor) {
	return scan(cursor, new ScanParams());
    }

    public ScanResult<String> scan(int cursor, final ScanParams params) {
	checkIsInMulti();
	client.scan(cursor, params);
	List<Object> result = client.getObjectMultiBulkReply();
	int newcursor = Integer.parseInt(new String((byte[]) result.get(0)));
	List<String> results = new ArrayList<String>();
	List<byte[]> rawResults = (List<byte[]>) result.get(1);
	for (byte[] bs : rawResults) {
	    results.add(SafeEncoder.encode(bs));
	}
	return new ScanResult<String>(newcursor, results);
    }

    public ScanResult<Map.Entry<String, String>> hscan(final String key,
	    int cursor) {
	return hscan(key, cursor, new ScanParams());
    }

    public ScanResult<Map.Entry<String, String>> hscan(final String key,
	    int cursor, final ScanParams params) {
	checkIsInMulti();
	client.hscan(key, cursor, params);
	List<Object> result = client.getObjectMultiBulkReply();
	int newcursor = Integer.parseInt(new String((byte[]) result.get(0)));
	List<Map.Entry<String, String>> results = new ArrayList<Map.Entry<String, String>>();
	List<byte[]> rawResults = (List<byte[]>) result.get(1);
	Iterator<byte[]> iterator = rawResults.iterator();
	while (iterator.hasNext()) {
	    results.add(new AbstractMap.SimpleEntry<String, String>(SafeEncoder
		    .encode(iterator.next()), SafeEncoder.encode(iterator
		    .next())));
	}
	return new ScanResult<Map.Entry<String, String>>(newcursor, results);
    }

    public ScanResult<String> sscan(final String key, int cursor) {
	return sscan(key, cursor, new ScanParams());
    }

    public ScanResult<String> sscan(final String key, int cursor,
	    final ScanParams params) {
	checkIsInMulti();
	client.sscan(key, cursor, params);
	List<Object> result = client.getObjectMultiBulkReply();
	int newcursor = Integer.parseInt(new String((byte[]) result.get(0)));
	List<String> results = new ArrayList<String>();
	List<byte[]> rawResults = (List<byte[]>) result.get(1);
	for (byte[] bs : rawResults) {
	    results.add(SafeEncoder.encode(bs));
	}
	return new ScanResult<String>(newcursor, results);
    }

    public ScanResult<Tuple> zscan(final String key, int cursor) {
	return zscan(key, cursor, new ScanParams());
    }

    public ScanResult<Tuple> zscan(final String key, int cursor,
	    final ScanParams params) {
	checkIsInMulti();
	client.zscan(key, cursor, params);
	List<Object> result = client.getObjectMultiBulkReply();
	int newcursor = Integer.parseInt(new String((byte[]) result.get(0)));
	List<Tuple> results = new ArrayList<Tuple>();
	List<byte[]> rawResults = (List<byte[]>) result.get(1);
	Iterator<byte[]> iterator = rawResults.iterator();
	while (iterator.hasNext()) {
	    results.add(new Tuple(SafeEncoder.encode(iterator.next()), Double
		    .valueOf(SafeEncoder.encode(iterator.next()))));
	}
	return new ScanResult<Tuple>(newcursor, results);
    }

    public String clusterNodes() {
	checkIsInMulti();
	client.clusterNodes();
	return client.getBulkReply();
    }

    public String clusterMeet(final String ip, final int port) {
	checkIsInMulti();
	client.clusterMeet(ip, port);
	return client.getStatusCodeReply();
    }

    public String clusterAddSlots(final int... slots) {
	checkIsInMulti();
	client.clusterAddSlots(slots);
	return client.getStatusCodeReply();
    }

    public String clusterDelSlots(final int... slots) {
	checkIsInMulti();
	client.clusterDelSlots(slots);
	return client.getStatusCodeReply();
    }

    public String clusterInfo() {
	checkIsInMulti();
	client.clusterInfo();
	return client.getStatusCodeReply();
    }

    public List<String> clusterGetKeysInSlot(final int slot, final int count) {
	checkIsInMulti();
	client.clusterGetKeysInSlot(slot, count);
	return client.getMultiBulkReply();
    }

    public String clusterSetSlotNode(final int slot, final String nodeId) {
	checkIsInMulti();
	client.clusterSetSlotNode(slot, nodeId);
	return client.getStatusCodeReply();
    }

    public String clusterSetSlotMigrating(final int slot, final String nodeId) {
	checkIsInMulti();
	client.clusterSetSlotMigrating(slot, nodeId);
	return client.getStatusCodeReply();
    }

    public String clusterSetSlotImporting(final int slot, final String nodeId) {
	checkIsInMulti();
	client.clusterSetSlotImporting(slot, nodeId);
	return client.getStatusCodeReply();
    }

    public String asking() {
	checkIsInMulti();
<<<<<<< HEAD
    	client.asking();
    	return client.getStatusCodeReply();
    }

    public List<String> pubSubChannels(String pattern) {
	checkIsInMulti();
	client.pubSubChannels(pattern);
	return client.getMultiBulkReply();
    }

    public Long pubSubNumPat() {
	checkIsInMulti();
	client.pubSubNumPat();
	return client.getIntegerReply();
    }

    public Map<String, Long> pubSubNumSub(String... channels) {
	checkIsInMulti();
  	client.pubSubNumSub(channels);
  	return BuilderFactory.STRING_LONG_MAP
  		.build(client.getBinaryMultiBulkReply());
=======
	client.asking();
	return client.getStatusCodeReply();
>>>>>>> 8fef62e2
    }
}<|MERGE_RESOLUTION|>--- conflicted
+++ resolved
@@ -3229,9 +3229,8 @@
 
     public String asking() {
 	checkIsInMulti();
-<<<<<<< HEAD
-    	client.asking();
-    	return client.getStatusCodeReply();
+	client.asking();
+	return client.getStatusCodeReply();
     }
 
     public List<String> pubSubChannels(String pattern) {
@@ -3251,9 +3250,5 @@
   	client.pubSubNumSub(channels);
   	return BuilderFactory.STRING_LONG_MAP
   		.build(client.getBinaryMultiBulkReply());
-=======
-	client.asking();
-	return client.getStatusCodeReply();
->>>>>>> 8fef62e2
     }
 }
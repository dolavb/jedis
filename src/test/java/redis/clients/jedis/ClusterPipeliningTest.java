package redis.clients.jedis;

import static org.hamcrest.Matchers.contains;
import static org.hamcrest.MatcherAssert.assertThat;
import static org.junit.jupiter.api.Assertions.assertArrayEquals;
import static org.junit.jupiter.api.Assertions.assertEquals;
import static org.junit.jupiter.api.Assertions.assertFalse;
import static org.junit.jupiter.api.Assertions.assertNotNull;
import static org.junit.jupiter.api.Assertions.assertNull;
import static org.junit.jupiter.api.Assertions.assertThrows;
import static org.junit.jupiter.api.Assertions.assertTrue;
import static org.junit.jupiter.api.Assertions.fail;
import static redis.clients.jedis.Protocol.CLUSTER_HASHSLOTS;

import java.util.*;
import java.util.concurrent.ExecutorService;
import java.util.concurrent.Executors;
import java.util.concurrent.ThreadPoolExecutor;

import org.hamcrest.MatcherAssert;
import org.hamcrest.Matchers;

import org.junit.jupiter.api.*;
import redis.clients.jedis.args.*;
import redis.clients.jedis.exceptions.JedisDataException;
import redis.clients.jedis.params.*;
import redis.clients.jedis.providers.ClusterConnectionProvider;
import redis.clients.jedis.resps.GeoRadiusResponse;
import redis.clients.jedis.resps.StreamEntry;
import redis.clients.jedis.resps.Tuple;
import redis.clients.jedis.util.AssertUtil;
import redis.clients.jedis.util.GeoCoordinateMatcher;
import redis.clients.jedis.util.GeoRadiusResponseMatcher;
import redis.clients.jedis.util.JedisClusterTestUtil;
import redis.clients.jedis.util.SafeEncoder;

@Tag("integration")
public class ClusterPipeliningTest {

  private static final String LOCAL_IP = "127.0.0.1";

  private static final DefaultJedisClientConfig DEFAULT_CLIENT_CONFIG
      = DefaultJedisClientConfig.builder().password("cluster").build();

  private static Jedis node1;
  private static Jedis node2;
  private static Jedis node3;

  private static HostAndPort nodeInfo1 = HostAndPorts.getClusterServers().get(0);
  private static HostAndPort nodeInfo2 = HostAndPorts.getClusterServers().get(1);
  private static HostAndPort nodeInfo3 = HostAndPorts.getClusterServers().get(2);
  private Set<HostAndPort> nodes = new HashSet<>(Arrays.asList(nodeInfo1, nodeInfo2, nodeInfo3));

  @BeforeAll
  public static void setUp() throws InterruptedException {
    node1 = new Jedis(nodeInfo1);
    node1.auth("cluster");
    node1.flushAll();

    node2 = new Jedis(nodeInfo2);
    node2.auth("cluster");
    node2.flushAll();

    node3 = new Jedis(nodeInfo3);
    node3.auth("cluster");
    node3.flushAll();

    // add nodes to cluster
    node1.clusterMeet(LOCAL_IP, nodeInfo2.getPort());
    node1.clusterMeet(LOCAL_IP, nodeInfo3.getPort());

    // split available slots across the three nodes
    int slotsPerNode = CLUSTER_HASHSLOTS / 3;
    int[] node1Slots = new int[slotsPerNode];
    int[] node2Slots = new int[slotsPerNode + 1];
    int[] node3Slots = new int[slotsPerNode];
    for (int i = 0, slot1 = 0, slot2 = 0, slot3 = 0; i < CLUSTER_HASHSLOTS; i++) {
      if (i < slotsPerNode) {
        node1Slots[slot1++] = i;
      } else if (i > slotsPerNode * 2) {
        node3Slots[slot3++] = i;
      } else {
        node2Slots[slot2++] = i;
      }
    }

    node1.clusterAddSlots(node1Slots);
    node2.clusterAddSlots(node2Slots);
    node3.clusterAddSlots(node3Slots);

    JedisClusterTestUtil.waitForClusterReady(node1, node2, node3);
  }

  @BeforeEach
  public void prepare() {
    node1.flushAll();
    node2.flushAll();
    node3.flushAll();
  }

  @AfterEach
  public void cleanUp() {
    node1.flushDB();
    node2.flushDB();
    node3.flushDB();
  }

  @AfterAll
  public static void tearDown() throws InterruptedException {
    node1.flushDB();
    node2.flushDB();
    node3.flushDB();
    node1.clusterReset(ClusterResetType.SOFT);
    node2.clusterReset(ClusterResetType.SOFT);
    node3.clusterReset(ClusterResetType.SOFT);
  }

  @Test
  public void constructorClientConfig() {
    try (ClusterPipeline pipe = new ClusterPipeline(nodes, DEFAULT_CLIENT_CONFIG)) {
      Response<String> r1 = pipe.set("key1", "value1");
      Response<String> r2 = pipe.set("key2", "value2");
      Response<String> r3 = pipe.set("key3", "value3");
      Response<String> r4 = pipe.get("key1");
      Response<String> r5 = pipe.get("key2");
      Response<String> r6 = pipe.get("key3");

      pipe.sync();
      assertEquals("OK", r1.get());
      assertEquals("OK", r2.get());
      assertEquals("OK", r3.get());
      assertEquals("value1", r4.get());
      assertEquals("value2", r5.get());
      assertEquals("value3", r6.get());
    }
  }

  @Test
  public void constructorPoolConfig() {
    try (ClusterPipeline pipe = new ClusterPipeline(nodes, DEFAULT_CLIENT_CONFIG, new ConnectionPoolConfig())) {
      Response<String> r1 = pipe.set("key1", "value1");
      Response<String> r2 = pipe.set("key2", "value2");
      Response<String> r3 = pipe.set("key3", "value3");
      Response<String> r4 = pipe.get("key1");
      Response<String> r5 = pipe.get("key2");
      Response<String> r6 = pipe.get("key3");

      pipe.sync();
      assertEquals("OK", r1.get());
      assertEquals("OK", r2.get());
      assertEquals("OK", r3.get());
      assertEquals("value1", r4.get());
      assertEquals("value2", r5.get());
      assertEquals("value3", r6.get());
    }
  }

  @Test
  public void constructorConnectionProvider() {
    try (ClusterConnectionProvider provider = new ClusterConnectionProvider(nodes, DEFAULT_CLIENT_CONFIG);
        ClusterPipeline pipeline = new ClusterPipeline(provider)) {

      Response<String> r1 = pipeline.set("key1", "value1");
      Response<String> r2 = pipeline.set("key2", "value2");
      Response<String> r3 = pipeline.set("key3", "value3");
      Response<String> r4 = pipeline.get("key1");
      Response<String> r5 = pipeline.get("key2");
      Response<String> r6 = pipeline.get("key3");

      pipeline.sync();
      assertEquals("OK", r1.get());
      assertEquals("OK", r2.get());
      assertEquals("OK", r3.get());
      assertEquals("value1", r4.get());
      assertEquals("value2", r5.get());
      assertEquals("value3", r6.get());
    }
  }

  @Test
  public void clusterPipelined() {
    try (JedisCluster cluster = new JedisCluster(nodes, DEFAULT_CLIENT_CONFIG);
        ClusterPipeline pipeline = cluster.pipelined()) {

      Response<String> r1 = pipeline.set("key1", "value1");
      Response<String> r2 = pipeline.set("key2", "value2");
      Response<String> r3 = pipeline.set("key3", "value3");
      Response<String> r4 = pipeline.get("key1");
      Response<String> r5 = pipeline.get("key2");
      Response<String> r6 = pipeline.get("key3");

      pipeline.sync();

      assertEquals("OK", r1.get());
      assertEquals("OK", r2.get());
      assertEquals("OK", r3.get());
      assertEquals("value1", r4.get());
      assertEquals("value2", r5.get());
      assertEquals("value3", r6.get());
    }
  }

  @Test
  public void intermediateSync() {
    try (JedisCluster cluster = new JedisCluster(nodes, DEFAULT_CLIENT_CONFIG);
        ClusterPipeline pipeline = cluster.pipelined()) {

      Response<String> r1 = pipeline.set("key1", "value1");
      Response<String> r2 = pipeline.set("key2", "value2");
      Response<String> r3 = pipeline.set("key3", "value3");

      pipeline.sync();

      assertEquals("OK", r1.get());
      assertEquals("OK", r2.get());
      assertEquals("OK", r3.get());

      Response<String> r4 = pipeline.get("key1");
      Response<String> r5 = pipeline.get("key2");
      Response<String> r6 = pipeline.get("key3");

      pipeline.sync();

      assertEquals("value1", r4.get());
      assertEquals("value2", r5.get());
      assertEquals("value3", r6.get());
    }
  }

  @Test
  public void intermediateSyncs() {
    try (JedisCluster cluster = new JedisCluster(nodes, DEFAULT_CLIENT_CONFIG);
        ClusterPipeline pipeline = cluster.pipelined()) {

      Response<String> r1 = pipeline.set("key1", "value1");
      Response<String> r2 = pipeline.set("key2", "value2");
      Response<String> r3 = pipeline.set("key3", "value3");

      for (int i = 0; i < 100; i++) pipeline.sync();

      assertEquals("OK", r1.get());
      assertEquals("OK", r2.get());
      assertEquals("OK", r3.get());

      Response<String> r4 = pipeline.get("key1");
      Response<String> r5 = pipeline.get("key2");
      Response<String> r6 = pipeline.get("key3");

      for (int i = 0; i < 100; i++) pipeline.sync();

      assertEquals("value1", r4.get());
      assertEquals("value2", r5.get());
      assertEquals("value3", r6.get());
    }
  }

  @Test
  public void pipelineResponse() {
    try (JedisCluster jc = new JedisCluster(nodes, DEFAULT_CLIENT_CONFIG)) {
      jc.set("string", "foo");
      jc.lpush("list", "foo");
      jc.hset("hash", "foo", "bar");
      jc.zadd("zset", 1, "foo");
      jc.sadd("set", "foo");
      jc.setrange("setrange", 0, "0123456789");
      byte[] bytesForSetRange = {0, 1, 2, 3, 4, 5, 6, 7, 8, 9};
      jc.setrange("setrangebytes".getBytes(), 0, bytesForSetRange);
    }

    try (ClusterConnectionProvider provider = new ClusterConnectionProvider(nodes, DEFAULT_CLIENT_CONFIG)) {
      ClusterPipeline p = new ClusterPipeline(provider);

      Response<String> string = p.get("string");
      Response<String> list = p.lpop("list");
      Response<String> hash = p.hget("hash", "foo");
      Response<List<String>> zset = p.zrange("zset", 0, -1);
      Response<String> set = p.spop("set");
      Response<Boolean> blist = p.exists("list");
      Response<Double> zincrby = p.zincrby("zset", 1, "foo");
      Response<Long> zcard = p.zcard("zset");
      p.lpush("list", "bar");
      Response<List<String>> lrange = p.lrange("list", 0, -1);
      Response<Map<String, String>> hgetAll = p.hgetAll("hash");
      p.sadd("set", "foo");
      Response<Set<String>> smembers = p.smembers("set");
      Response<List<Tuple>> zrangeWithScores = p.zrangeWithScores("zset", 0, -1);
      Response<String> getrange = p.getrange("setrange", 1, 3);
      Response<byte[]> getrangeBytes = p.getrange("setrangebytes".getBytes(), 6, 8);
      p.sync();

      assertEquals("foo", string.get());
      assertEquals("foo", list.get());
      assertEquals("bar", hash.get());
      assertEquals("foo", zset.get().iterator().next());
      assertEquals("foo", set.get());
      assertEquals(false, blist.get());
      assertEquals(Double.valueOf(2), zincrby.get());
      assertEquals(Long.valueOf(1), zcard.get());
      assertEquals(1, lrange.get().size());
      assertNotNull(hgetAll.get().get("foo"));
      assertEquals(1, smembers.get().size());
      assertEquals(1, zrangeWithScores.get().size());
      assertEquals("123", getrange.get());
      byte[] expectedGetRangeBytes = {6, 7, 8};
      assertArrayEquals(expectedGetRangeBytes, getrangeBytes.get());
    }
  }

  @Test
  public void pipelineBinarySafeHashCommands() {
    try (JedisCluster jc = new JedisCluster(nodes, DEFAULT_CLIENT_CONFIG)) {
      jc.hset("key".getBytes(), "f1".getBytes(), "v111".getBytes());
      jc.hset("key".getBytes(), "f22".getBytes(), "v2222".getBytes());
    }

    try (ClusterConnectionProvider provider = new ClusterConnectionProvider(nodes, DEFAULT_CLIENT_CONFIG)) {
      ClusterPipeline p = new ClusterPipeline(provider);
      Response<Map<byte[], byte[]>> fmap = p.hgetAll("key".getBytes());
      Response<Set<byte[]>> fkeys = p.hkeys("key".getBytes());
      Response<List<byte[]>> fordered = p.hmget("key".getBytes(), "f22".getBytes(), "f1".getBytes());
      Response<List<byte[]>> fvals = p.hvals("key".getBytes());
      p.sync();

      assertNotNull(fmap.get());
      // we have to do these strange contortions because byte[] is not a very good key for a java
      // Map. It only works with equality (you need the exact key object to retrieve the value).
      // I recommend we switch to using ByteBuffer or something similar:
      // http://stackoverflow.com/questions/1058149/using-a-byte-array-as-hashmap-key-java
      Map<byte[], byte[]> map = fmap.get();
      Set<byte[]> mapKeys = map.keySet();
      Iterator<byte[]> iterMap = mapKeys.iterator();
      byte[] firstMapKey = iterMap.next();
      byte[] secondMapKey = iterMap.next();
      assertFalse(iterMap.hasNext());
      verifyHasBothValues(firstMapKey, secondMapKey, "f1".getBytes(), "f22".getBytes());
      byte[] firstMapValue = map.get(firstMapKey);
      byte[] secondMapValue = map.get(secondMapKey);
      verifyHasBothValues(firstMapValue, secondMapValue, "v111".getBytes(), "v2222".getBytes());

      assertNotNull(fkeys.get());
      Iterator<byte[]> iter = fkeys.get().iterator();
      byte[] firstKey = iter.next();
      byte[] secondKey = iter.next();
      assertFalse(iter.hasNext());
      verifyHasBothValues(firstKey, secondKey, "f1".getBytes(), "f22".getBytes());

      assertNotNull(fordered.get());
      assertArrayEquals("v2222".getBytes(), fordered.get().get(0));
      assertArrayEquals("v111".getBytes(), fordered.get().get(1));

      assertNotNull(fvals.get());
      assertEquals(2, fvals.get().size());
      byte[] firstValue = fvals.get().get(0);
      byte[] secondValue = fvals.get().get(1);
      verifyHasBothValues(firstValue, secondValue, "v111".getBytes(), "v2222".getBytes());
    }
  }

  private void verifyHasBothValues(byte[] firstKey, byte[] secondKey, byte[] value1, byte[] value2) {
    assertFalse(Arrays.equals(firstKey, secondKey));
    assertTrue(Arrays.equals(firstKey, value1) || Arrays.equals(firstKey, value2));
    assertTrue(Arrays.equals(secondKey, value1) || Arrays.equals(secondKey, value2));
  }

  @Test
  public void pipelineResponseWithinPipeline() {
    try (ClusterConnectionProvider provider = new ClusterConnectionProvider(nodes, DEFAULT_CLIENT_CONFIG)) {
      ClusterPipeline p = new ClusterPipeline(provider);
      Response<String> string = p.get("string");
      assertThrows(IllegalStateException.class,string::get);
      p.sync();
    }
  }

  @Test
  public void pipelineWithPubSub() {
    try (ClusterConnectionProvider provider = new ClusterConnectionProvider(nodes, DEFAULT_CLIENT_CONFIG)) {
      ClusterPipeline pipelined = new ClusterPipeline(provider);
      Response<Long> p1 = pipelined.publish("foo", "bar");
      Response<Long> p2 = pipelined.publish("foo".getBytes(), "bar".getBytes());
      pipelined.sync();
      assertEquals(0, p1.get().longValue());
      assertEquals(0, p2.get().longValue());
    }
  }

  @Test
  public void canRetrieveUnsetKey() {
    try (ClusterConnectionProvider provider = new ClusterConnectionProvider(nodes, DEFAULT_CLIENT_CONFIG)) {
      ClusterPipeline p = new ClusterPipeline(provider);
      Response<String> shouldNotExist = p.get(UUID.randomUUID().toString());
      p.sync();
      assertNull(shouldNotExist.get());
    }
  }

  @Test
  public void piplineWithError() {
    try (ClusterConnectionProvider provider = new ClusterConnectionProvider(nodes, DEFAULT_CLIENT_CONFIG)) {
      ClusterPipeline p = new ClusterPipeline(provider);
      p.set("foo", "bar");
      Response<Set<String>> error = p.smembers("foo");
      Response<String> r = p.get("foo");
      p.sync();
      try {
        error.get();
        fail();
      } catch (JedisDataException e) {
        // that is fine we should be here
      }
      assertEquals(r.get(), "bar");
    }
  }

  @Test
  public void getSetParams() {
    ClusterConnectionProvider provider = new ClusterConnectionProvider(nodes, DEFAULT_CLIENT_CONFIG);
    ClusterPipeline p = new ClusterPipeline(provider);

    Response<String> r1 = p.set("key1", "value1");
    Response<String> r2 = p.set("key2", "value2");
    Response<String> r3 = p.set("key3", "value3");
    Response<String> r4 = p.set("key3", "value4", new SetParams().nx()); // Should not be updated
    Response<String> r5 = p.get("key1");
    Response<String> r6 = p.get("key2");
    Response<String> r7 = p.get("key3");

    p.sync();
    assertEquals("OK", r1.get());
    assertEquals("OK", r2.get());
    assertEquals("OK", r3.get());
    assertNull(r4.get());
    assertEquals("value1", r5.get());
    assertEquals("value2", r6.get());
    assertEquals("value3", r7.get());
  }

  @Test
  public void clusterPipelineSort() {
    List<String> sorted = new ArrayList<>();
    sorted.add("1");
    sorted.add("2");
    sorted.add("3");
    sorted.add("4");
    sorted.add("5");

    ClusterConnectionProvider provider = new ClusterConnectionProvider(nodes, DEFAULT_CLIENT_CONFIG);
    ClusterPipeline p = new ClusterPipeline(provider);

    Response<Long> r1 = p.rpush("key1", "2", "3", "5", "1", "4");
    Response<List<String>> r2 = p.sort("key1");
    Response<Long> r3 = p.sort("key1", "key1");
    Response<List<String>> r4 = p.lrange("key1", 0, 4);
    Response<List<String>> r5 = p.sort("key1", new SortingParams().limit(0, 2));
    Response<Long> r6 = p.sort("key1", new SortingParams().desc(), "key1");
    Response<List<String>> r7 = p.lrange("key1", 0, 4);

    p.sync();
    assertEquals(Long.valueOf(5), r1.get());
    assertEquals(sorted, r2.get());
    assertEquals(Long.valueOf(5), r3.get());
    assertEquals(sorted, r4.get());
    assertEquals(2, r5.get().size());
    assertEquals(Long.valueOf(5), r6.get());
    Collections.reverse(sorted);
    assertEquals(sorted, r7.get());
  }

  @Test
  public void clusterPipelineList() {
    List<String> vals = new ArrayList<>();
    vals.add("foobar");

    ClusterConnectionProvider provider = new ClusterConnectionProvider(nodes, DEFAULT_CLIENT_CONFIG);
    ClusterPipeline p = new ClusterPipeline(provider);

    Response<Long> r1 = p.lpush("my{list}", "hello", "hello", "foo", "foo"); // ["foo", "foo", "hello", "hello"]
    Response<Long> r2 = p.rpush("my{newlist}", "hello", "hello", "foo", "foo");  // ["hello", "hello", "foo", "foo"]
    Response<Long> r3 = p.lpos("my{list}", "foo");
    Response<Long> r4 = p.lpos("my{list}", "foo", new LPosParams().maxlen(1));
    Response<List<Long>> r5 = p.lpos("my{list}", "foo", new LPosParams().maxlen(1), 2);
    Response<String> r6 = p.ltrim("my{list}", 2, 3); // ["hello", "hello"]
    Response<Long> r7 = p.llen("my{list}");
    Response<String> r8 = p.lindex("my{list}", -1);
    Response<String> r9 = p.lset("my{list}", 1, "foobar"); // ["hello", "foobar"]
    Response<Long> r10 = p.lrem("my{list}", 1, "hello"); // ["foobar"]
    Response<List<String>> r11 = p.lrange("my{list}", 0, 10);
    Response<String> r12 = p.rpop("my{newlist}"); // ["hello", "hello", "foo"]
    Response<List<String>> r13 = p.lpop("my{list}", 1); // ["foobar"]
    Response<List<String>> r14 = p.rpop("my{newlist}", 2); // ["hello"]
    Response<Long> r15 = p.linsert("my{newlist}", ListPosition.AFTER, "hello", "world"); // ["hello", "world"]
    Response<Long> r16 = p.lpushx("myother{newlist}", "foo", "bar");
    Response<Long> r17 = p.rpushx("myother{newlist}", "foo", "bar");
    Response<String> r18 = p.rpoplpush("my{newlist}", "myother{newlist}");
    Response<String> r19 = p.lmove("my{newlist}", "myother{newlist}", ListDirection.LEFT, ListDirection.RIGHT);

    p.sync();
    assertEquals(Long.valueOf(4), r1.get());
    assertEquals(Long.valueOf(4), r2.get());
    assertEquals(Long.valueOf(0), r3.get());
    assertEquals(Long.valueOf(0), r4.get());
    assertEquals(1, r5.get().size());
    assertEquals("OK", r6.get());
    assertEquals(Long.valueOf(2), r7.get());
    assertEquals("hello", r8.get());
    assertEquals("OK", r9.get());
    assertEquals(Long.valueOf(1), r10.get());
    assertEquals(vals, r11.get());
    assertEquals("foo", r12.get());
    assertEquals(vals, r13.get());
    assertEquals(2, r14.get().size());
    assertEquals(Long.valueOf(2), r15.get());
    assertEquals(Long.valueOf(0), r16.get());
    assertEquals(Long.valueOf(0), r17.get());
    assertEquals("world", r18.get());
    assertEquals("hello", r19.get());
  }

  @Test
  public void clusterPipelineSet() {
    Set<String> diff = new HashSet<>();
    diff.add("bar");
    diff.add("foo");

    Set<String> union = new HashSet<>();
    union.add("hello");
    union.add("world");
    union.add("bar");
    union.add("foo");

    Set<String> inter = new HashSet<>();
    inter.add("world");
    inter.add("hello");

    ClusterConnectionProvider provider = new ClusterConnectionProvider(nodes, DEFAULT_CLIENT_CONFIG);
    ClusterPipeline p = new ClusterPipeline(provider);

    Response<Long> r1 = p.sadd("my{set}", "hello", "hello", "world", "foo", "bar");
    p.sadd("mynew{set}", "hello", "hello", "world");
    Response<Set<String>> r2 = p.sdiff("my{set}", "mynew{set}");
    Response<Long> r3deprecated = p.sdiffStore("diffset{set}deprecated", "my{set}", "mynew{set}");
    Response<Long> r3 = p.sdiffstore("diffset{set}", "my{set}", "mynew{set}");
    Response<Set<String>> r4 = p.smembers("diffset{set}");
    Response<Set<String>> r5 = p.sinter("my{set}", "mynew{set}");
    Response<Long> r6 = p.sinterstore("interset{set}", "my{set}", "mynew{set}");
    Response<Set<String>> r7 = p.smembers("interset{set}");
    Response<Set<String>> r8 = p.sunion("my{set}", "mynew{set}");
    Response<Long> r9 = p.sunionstore("unionset{set}", "my{set}", "mynew{set}");
    Response<Set<String>> r10 = p.smembers("unionset{set}");
    Response<Boolean> r11 = p.sismember("my{set}", "foo");
    Response<List<Boolean>> r12 = p.smismember("my{set}", "foo", "foobar");
    Response<Long> r13 = p.srem("my{set}", "foo");
    Response<Set<String>> r14 = p.spop("my{set}", 1);
    Response<Long> r15 = p.scard("my{set}");
    Response<String> r16 = p.srandmember("my{set}");
    Response<List<String>> r17 = p.srandmember("my{set}", 2);
//    Response<Long> r18 = p.smove("my{set}", "mynew{set}", "hello");

    p.sync();
    assertEquals(Long.valueOf(4), r1.get());
    assertEquals(diff, r2.get());
    assertEquals(Long.valueOf(diff.size()), r3deprecated.get());
    assertEquals(Long.valueOf(diff.size()), r3.get());
    assertEquals(diff, r4.get());
    assertEquals(inter, r5.get());
    assertEquals(Long.valueOf(inter.size()), r6.get());
    assertEquals(inter, r7.get());
    assertEquals(union, r8.get());
    assertEquals(Long.valueOf(union.size()), r9.get());
    assertEquals(union, r10.get());
    assertTrue(r11.get());
    assertTrue(r12.get().get(0) && !r12.get().get(1));
    assertEquals(Long.valueOf(1), r13.get());
    assertTrue(union.containsAll(r14.get()));
    assertEquals(Long.valueOf(2), r15.get());
    assertTrue(union.contains(r16.get()));
    assertTrue(union.containsAll(r17.get()));
//    assertEquals(Long.valueOf(1), r18.get());
  }

  @Test
  public void clusterPipelineSortedSet() {
    Map<String, Double> hm = new HashMap<>();
    hm.put("a1", 1d);
    hm.put("a2", 2d);
    hm.put("a3", 3d);

    Set<String> members = new HashSet<>(hm.keySet());

    Tuple max = new Tuple("a3", 3d);
    Tuple min = new Tuple("a1", 1d);

    ClusterConnectionProvider provider = new ClusterConnectionProvider(nodes, DEFAULT_CLIENT_CONFIG);
    ClusterPipeline p = new ClusterPipeline(provider);

    Response<Long> r1 = p.zadd("myset", hm);
    Response<Long> r2 = p.zrank("myset", "a3");
    Response<Long> r3 = p.zrevrank("myset", "a3");
    Response<Long> r4 = p.zrem("myset", "a1");
    Response<Long> r5 = p.zadd("myset", 1d, "a1");
    Response<Long> r6 = p.zadd("myotherset", 2d, "a1", new ZAddParams().nx());
    Response<Double> r7 = p.zaddIncr("myset", 3d, "a4", new ZAddParams().xx()); // Should not update
    Response<List<String>> r8 = p.zrevrange("myset", 0, 0);
    Response<List<Tuple>> r9 = p.zrevrangeWithScores("myset", 0, 0);
    Response<String> r10 = p.zrandmember("myset");
    Response<List<String>> r11 = p.zrandmember("myset", 2);
    Response<List<Tuple>> r12 = p.zrandmemberWithScores("myset", 1);
    Response<Double> r13 = p.zscore("myset", "a1");
    Response<List<Double>> r14 = p.zmscore("myset", "a1", "a2");
    Response<Tuple> r15 = p.zpopmax("myset");
    Response<Tuple> r16 = p.zpopmin("myset");
    Response<Long> r17 = p.zcount("myotherset", 2, 5);
    Response<Long> r18 = p.zcount("myotherset", "(2", "5");
    p.zadd("myset", hm, new ZAddParams().nx()); // return the elements that were popped
    Response<List<Tuple>> r19 = p.zpopmax("myset", 2);
    Response<List<Tuple>> r20 = p.zpopmin("myset", 1);

    p.sync();
    assertEquals(Long.valueOf(3), r1.get());
    assertEquals(Long.valueOf(2), r2.get());
    assertEquals(Long.valueOf(0), r3.get());
    assertEquals(Long.valueOf(1), r4.get());
    assertEquals(Long.valueOf(1), r5.get());
    assertEquals(Long.valueOf(1), r6.get());
    assertNull(r7.get());
    assertTrue(r8.get().size() == 1 && r8.get().contains("a3"));
    assertTrue(r9.get().size() == 1 && r9.get().contains(max));
    assertTrue(members.contains(r10.get()));
    assertTrue(members.containsAll(r11.get()));
    assertEquals(1, r12.get().size());
    assertEquals(Double.valueOf(1), r13.get());
    assertTrue(hm.values().containsAll(r14.get()));
    assertEquals(max, r15.get());
    assertEquals(min, r16.get());
    assertEquals(Long.valueOf(1), r17.get());
    assertEquals(Long.valueOf(0), r18.get());
    assertTrue(r19.get().size() == 2 && r19.get().contains(max));
    assertTrue(r20.get().size() == 1 && r20.get().contains(min));
  }

  @Test
  public void clusterPipelineHash() {
    Map<String, String> hm = new HashMap<>();
    hm.put("field2", "2");
    hm.put("field3", "5");

    Set<String> keys = new HashSet<>();
    keys.add("field2");

    List<String> vals = new ArrayList<>();
    vals.add("3.5");

    List<String> vals2 = new ArrayList<>();
    vals2.add("hello");
    vals2.add(null);

    ClusterConnectionProvider provider = new ClusterConnectionProvider(nodes, DEFAULT_CLIENT_CONFIG);
    ClusterPipeline p = new ClusterPipeline(provider);

    Response<Long> r1 = p.hset("myhash", "field1", "hello");
    Response<Long> r2 = p.hsetnx("myhash", "field1", "hello");
    Response<String> r3 = p.hget("myhash", "field1");
    Response<Long> r4 = p.hset("myotherhash", hm);
    Response<String> r5 = p.hmset("mynewhash", hm);
    p.hincrBy("mynewhash", "field2", 1);
    Response<Double> r6 = p.hincrByFloat("mynewhash", "field2", 0.5);
    Response<Long> r7 = p.hlen("myhash");
    Response<Long> r8 = p.hdel("mynewhash", "field3");
    Response<Boolean> r9 = p.hexists("mynewhash", "field3");
    Response<Set<String>> r10 = p.hkeys("mynewhash");
    Response<List<String>> r11 = p.hvals("mynewhash");
    Response<List<String>> r12 = p.hmget("myhash", "field1", "field2");
    Response<String> r13 = p.hrandfield("myotherhash");
    Response<List<String>> r14 = p.hrandfield("myotherhash", 4);
    Response<List<String>> r15 = p.hrandfield("myotherhash", -4);
    Response<Long> r16 = p.hstrlen("myhash", "field1");
    Response<List<Map.Entry<String, String>>> r17 = p.hrandfieldWithValues("myotherhash", 4);
    Response<List<Map.Entry<String, String>>> r18 = p.hrandfieldWithValues("myotherhash", -4);

    p.sync();
    assertEquals(Long.valueOf(1), r1.get());
    assertEquals(Long.valueOf(0), r2.get());
    assertEquals("hello", r3.get());
    assertEquals(Long.valueOf(2), r4.get());
    assertEquals("OK", r5.get());
    assertEquals(Double.valueOf(3.5), r6.get());
    assertEquals(Long.valueOf(1), r7.get());
    assertEquals(Long.valueOf(1), r8.get());
    assertFalse(r9.get());
    assertEquals(keys, r10.get());
    assertEquals(vals, r11.get());
    assertEquals(vals2, r12.get());
    AssertUtil.assertCollectionContains(hm.keySet(), r13.get());
    assertEquals(2, r14.get().size());
    assertEquals(4, r15.get().size());
    assertEquals(Long.valueOf(5), r16.get());
    assertEquals(2, r17.get().size());
    assertEquals(4, r18.get().size());
  }

  @Test
  public void clusterPipelineGeo() {
    Map<String, GeoCoordinate> hm = new HashMap<>();
    hm.put("place1", new GeoCoordinate(2.1909389952632, 41.433791470673));
    hm.put("place2", new GeoCoordinate(2.1873744593677, 41.406342043777));

    List<String> hashValues = new ArrayList<>();
    hashValues.add("sp3e9yg3kd0");
    hashValues.add("sp3e9cbc3t0");
    hashValues.add(null);

    GeoRadiusParam params = new GeoRadiusParam().withCoord().withHash().withDist();
    GeoRadiusParam params2 = new GeoRadiusParam().count(1, true);
    GeoRadiusStoreParam storeParams = new GeoRadiusStoreParam().store("radius{#}");

    ClusterConnectionProvider provider = new ClusterConnectionProvider(nodes, DEFAULT_CLIENT_CONFIG);
    ClusterPipeline p = new ClusterPipeline(provider);

    Response<Long> r1 = p.geoadd("barcelona", hm);
    p.geoadd("barcelona{#}", new GeoAddParams().nx(), hm);
    Response<Double> r2 = p.geodist("barcelona", "place1", "place2");
    Response<Double> r3 = p.geodist("barcelona", "place1", "place2", GeoUnit.KM);
    Response<List<String>> r4 = p.geohash("barcelona", "place1", "place2", "place3");
    Response<List<GeoCoordinate>> r5 = p.geopos("barcelona", "place1", "place2");
    Response<List<GeoRadiusResponse>> r6 = p.georadius("barcelona", 2.191, 41.433, 1000, GeoUnit.M);
    Response<List<GeoRadiusResponse>> r7 = p.georadiusReadonly("barcelona", 2.191, 41.433, 1000, GeoUnit.M);
    Response<List<GeoRadiusResponse>> r8 = p.georadius("barcelona", 2.191, 41.433, 1, GeoUnit.KM, params);
    Response<List<GeoRadiusResponse>> r9 = p.georadiusReadonly("barcelona", 2.191, 41.433, 1, GeoUnit.KM, params);
    Response<Long> r10 = p.georadiusStore("barcelona{#}", 2.191, 41.433, 1000, GeoUnit.M, params2, storeParams);
    Response<List<String>> r11 = p.zrange("radius{#}", 0, -1);
    Response<List<GeoRadiusResponse>> r12 = p.georadiusByMember("barcelona", "place1", 4, GeoUnit.KM);
    Response<List<GeoRadiusResponse>> r13 = p.georadiusByMemberReadonly("barcelona", "place1", 4, GeoUnit.KM);
    Response<List<GeoRadiusResponse>> r14 = p.georadiusByMember("barcelona", "place1", 4, GeoUnit.KM, params2);
    Response<List<GeoRadiusResponse>> r15 = p.georadiusByMemberReadonly("barcelona", "place1", 4, GeoUnit.KM, params2);
    Response<Long> r16 = p.georadiusByMemberStore("barcelona{#}", "place1", 4, GeoUnit.KM, params2, storeParams);
    Response<List<String>> r17 = p.zrange("radius{#}", 0, -1);

    p.sync();
    assertEquals(Long.valueOf(2), r1.get());
    assertEquals(Double.valueOf(3067.4157), r2.get());
    assertEquals(Double.valueOf(3.0674), r3.get());
    assertEquals(hashValues, r4.get());
    assertThat(r5.get(), contains(
            GeoCoordinateMatcher.atCoordinates(2.19093829393386841, 41.43379028184083523),
            GeoCoordinateMatcher.atCoordinates(2.18737632036209106, 41.40634178640635099))
    );
    assertTrue(r6.get().size() == 1 && r6.get().get(0).getMemberByString().equals("place1"));
    assertTrue(r7.get().size() == 1 && r7.get().get(0).getMemberByString().equals("place1"));

    GeoRadiusResponse expectedResponse = new GeoRadiusResponse("place1".getBytes());
    expectedResponse.setCoordinate(new GeoCoordinate(2.19093829393386841, 41.43379028184083523));
    expectedResponse.setDistance(0.0881);
    expectedResponse.setRawScore(3471609698139488L);

    assertThat(r8.get().get(0), GeoRadiusResponseMatcher.ofResponse(expectedResponse));
    assertThat(r9.get().get(0), GeoRadiusResponseMatcher.ofResponse(expectedResponse));

    assertEquals(Long.valueOf(1), r10.get());
    assertTrue(r11.get().size() == 1 && r11.get().contains("place1"));
    assertTrue(r12.get().size() == 2 && r12.get().get(0).getMemberByString().equals("place2"));
    assertTrue(r13.get().size() == 2 && r13.get().get(0).getMemberByString().equals("place2"));
    assertTrue(r14.get().size() == 1 && r14.get().get(0).getMemberByString().equals("place2"));
    assertTrue(r15.get().size() == 1 && r15.get().get(0).getMemberByString().equals("place2"));
    assertEquals(Long.valueOf(1), r16.get());
    assertTrue(r17.get().size() == 1 && r17.get().contains("place2"));
  }

  @Test
  public void clusterPipelineHyperLogLog() {
    ClusterConnectionProvider provider = new ClusterConnectionProvider(nodes, DEFAULT_CLIENT_CONFIG);
    ClusterPipeline p = new ClusterPipeline(provider);

    Response<Long> r1 = p.pfadd("{hll}_1", "foo", "bar", "zap", "a");
    Response<Long> r2 = p.pfadd("{hll}_2", "foo", "bar", "zap");
    Response<Long> r3 = p.pfcount("{hll}_1", "{hll}_2");
    Response<String> r4 = p.pfmerge("{hll}3", "{hll}_1", "{hll}_2");
    Response<Long> r5 = p.pfcount("{hll}3");

    p.sync();
    assertEquals(Long.valueOf(1), r1.get());
    assertEquals(Long.valueOf(1), r2.get());
    assertEquals(Long.valueOf(4), r3.get());
    assertEquals("OK", r4.get());
    assertEquals(Long.valueOf(4), r5.get());
  }

  @Test
  public void clusterPipelineStringsAndBits() {
    List<Long> fieldRes = new ArrayList<>();
    fieldRes.add(1L);
    fieldRes.add(0L);

    ClusterConnectionProvider provider = new ClusterConnectionProvider(nodes, DEFAULT_CLIENT_CONFIG);
    ClusterPipeline p = new ClusterPipeline(provider);

    Response<String> r1 = p.set("{mykey}", "foobar"); // foobar = 66 6f 6f 62 61 72
    p.set("my{otherkey}", "foo");
    Response<String> r2 = p.substr("{mykey}", 0, 2);
    Response<Long> r3 = p.strlen("{mykey}");
    Response<Long> r4 = p.bitcount("my{otherkey}");
    Response<Long> r5 = p.bitcount("my{otherkey}", 1, 1);
    Response<Long> r6 = p.bitpos("{mykey}", true);
    Response<Long> r7 = p.bitpos("{mykey}", false, new BitPosParams(1, 2));
    Response<List<Long>> r8 = p.bitfield("mynew{key}", "INCRBY", "i5", "100", "1", "GET", "u4", "0");
    Response<List<Long>> r9 = p.bitfieldReadonly("hello", "GET", "i8", "17");
    p.set("myother{mykey}", "abcdef");
    Response<Long> r10 = p.bitop(BitOP.AND, "dest{mykey}", "{mykey}", "myother{mykey}");
    Response<String> r11 = p.get("dest{mykey}");
    Response<Boolean> r12 = p.setbit("my{otherkey}", 7, true);
    Response<Boolean> r13 = p.getbit("my{otherkey}", 7);

    p.sync();
    assertEquals("OK", r1.get());
    assertEquals("foo", r2.get());
    assertEquals(Long.valueOf(6), r3.get());
    assertEquals(Long.valueOf(16), r4.get());
    assertEquals(Long.valueOf(6), r5.get());
    assertEquals(Long.valueOf(1), r6.get());
    assertEquals(Long.valueOf(8), r7.get());
    assertEquals(fieldRes, r8.get());
    assertEquals(fieldRes.subList(1, 2), r9.get());
    assertEquals(Long.valueOf(6), r10.get());
    assertEquals("`bc`ab", r11.get());
    assertFalse(r12.get());
    assertTrue(r13.get());
  }

  @Test
  public void clusterPipelineStream() {
    Map<String, String> hm = new HashMap<>();
    hm.put("one", "one");
    hm.put("two", "two");
    hm.put("three", "three");

    StreamEntryID streamId1 = new StreamEntryID("1638277876711-0");
    StreamEntryID streamId2 = new StreamEntryID("1638277959731-0");

    ClusterConnectionProvider provider = new ClusterConnectionProvider(nodes, DEFAULT_CLIENT_CONFIG);
    ClusterPipeline p = new ClusterPipeline(provider);

    Response<StreamEntryID> r1 = p.xadd("mystream", streamId1, hm);
    Response<StreamEntryID> r2 = p.xadd("mystream", new XAddParams().id(new StreamEntryID("1638277959731-0")).maxLen(2).approximateTrimming(), hm);
    Response<Long> r3 = p.xlen("mystream");
    Response<List<StreamEntry>> r4 = p.xrange("mystream", streamId1, streamId2);
    Response<List<StreamEntry>> r5 = p.xrange("mystream", streamId1, streamId2, 1);
    Response<List<StreamEntry>> r6 = p.xrevrange("mystream", streamId2, streamId1);
    Response<List<StreamEntry>> r7 = p.xrevrange("mystream", streamId2, streamId1, 1);
    Response<String> r8 = p.xgroupCreate("mystream", "group", streamId1, false);
    Response<String> r9 = p.xgroupSetID("mystream", "group", streamId2);
    // More stream commands are missing

    p.sync();
    assertEquals(streamId1, r1.get());
    assertEquals(streamId2, r2.get());
    assertEquals(Long.valueOf(2), r3.get());
    assertTrue(r4.get().size() == 2
        && r4.get().get(0).getID().compareTo(streamId1) == 0
        && r4.get().get(1).getID().compareTo(streamId2) == 0);
    assertTrue(r5.get().size() == 1 && r5.get().get(0).getID().compareTo(streamId1) == 0);
    assertTrue(r6.get().size() == 2
        && r6.get().get(1).getID().compareTo(streamId1) == 0
        && r6.get().get(0).getID().compareTo(streamId2) == 0);
    assertTrue(r7.get().size() == 1 && r7.get().get(0).getID().compareTo(streamId2) == 0);
    assertEquals("OK", r8.get());
    assertEquals("OK", r9.get());
  }

  @Test
  public void testEval() {
    String script = "return 'success!'";

    try (ClusterConnectionProvider provider = new ClusterConnectionProvider(nodes, DEFAULT_CLIENT_CONFIG)) {
      ClusterPipeline p = new ClusterPipeline(provider);
      Response<Object> result = p.eval(script);
      p.sync();

      assertEquals("success!", result.get());
    }
  }

  @Test
  public void testEvalWithBinary() {
    String script = "return 'success!'";

    try (ClusterConnectionProvider provider = new ClusterConnectionProvider(nodes, DEFAULT_CLIENT_CONFIG)) {
      ClusterPipeline p = new ClusterPipeline(provider);
      Response<Object> result = p.eval(SafeEncoder.encode(script));
      p.sync();

      assertArrayEquals(SafeEncoder.encode("success!"), (byte[]) result.get());
    }
  }

  @Test
  public void testEvalKeyAndArg() {
    String key = "test";
    String arg = "3";
    String script = "redis.call('INCRBY', KEYS[1], ARGV[1]) redis.call('INCRBY', KEYS[1], ARGV[1])";

    try (ClusterConnectionProvider provider = new ClusterConnectionProvider(nodes, DEFAULT_CLIENT_CONFIG)) {
      ClusterPipeline p = new ClusterPipeline(provider);
      p.set(key, "0");
      Response<Object> result0 = p.eval(script, Collections.singletonList(key),
          Collections.singletonList(arg));
      p.incr(key);
      Response<Object> result1 = p.eval(script, Collections.singletonList(key),
          Collections.singletonList(arg));
      Response<String> result2 = p.get(key);
      p.sync();

      assertNull(result0.get());
      assertNull(result1.get());
      assertEquals("13", result2.get());
    }
  }

  @Test
  public void testEvalKeyAndArgWithBinary() {
    // binary
    byte[] bKey = SafeEncoder.encode("test");
    byte[] bArg = SafeEncoder.encode("3");
    byte[] bScript = SafeEncoder.encode("redis.call('INCRBY', KEYS[1], ARGV[1]) redis.call('INCRBY', KEYS[1], ARGV[1])");

    try (ClusterConnectionProvider provider = new ClusterConnectionProvider(nodes, DEFAULT_CLIENT_CONFIG)) {
      ClusterPipeline bP = new ClusterPipeline(provider);
      bP.set(bKey, SafeEncoder.encode("0"));
      Response<Object> bResult0 = bP.eval(bScript, Collections.singletonList(bKey),
          Collections.singletonList(bArg));
      bP.incr(bKey);
      Response<Object> bResult1 = bP.eval(bScript, Collections.singletonList(bKey),
          Collections.singletonList(bArg));
      Response<byte[]> bResult2 = bP.get(bKey);
      bP.sync();

      assertNull(bResult0.get());
      assertNull(bResult1.get());
      assertArrayEquals(SafeEncoder.encode("13"), bResult2.get());
    }
  }

  @Test
  public void testEvalNestedLists() {
    String script = "return { {KEYS[1]} , {2} }";

    try (ClusterConnectionProvider provider = new ClusterConnectionProvider(nodes, DEFAULT_CLIENT_CONFIG)) {
      ClusterPipeline p = new ClusterPipeline(provider);
      Response<Object> result = p.eval(script, 1, "key1");
      p.sync();

      List<?> results = (List<?>) result.get();
      MatcherAssert.assertThat((List<String>) results.get(0), Matchers.hasItem("key1"));
      MatcherAssert.assertThat((List<Long>) results.get(1), Matchers.hasItem(2L));
    }
  }

  @Test
  public void testEvalNestedListsWithBinary() {
    byte[] bScript = SafeEncoder.encode("return { {KEYS[1]} , {2} }");
    byte[] bKey = SafeEncoder.encode("key1");

    try (ClusterConnectionProvider provider = new ClusterConnectionProvider(nodes, DEFAULT_CLIENT_CONFIG)) {
      ClusterPipeline p = new ClusterPipeline(provider);
      Response<Object> result = p.eval(bScript, 1, bKey);
      p.sync();

      List<?> results = (List<?>) result.get();
      MatcherAssert.assertThat((List<byte[]>) results.get(0), Matchers.hasItem(bKey));
      MatcherAssert.assertThat((List<Long>) results.get(1), Matchers.hasItem(2L));
    }
  }

  @Test
  public void testEvalsha() {
    String script = "return 'success!'";
    String sha1;
    try (JedisCluster jc = new JedisCluster(nodes, DEFAULT_CLIENT_CONFIG)) {
      sha1 = jc.scriptLoad(script, "sampleKey");
      assertTrue(jc.scriptExists(sha1, "sampleKey"));
    }

    try (ClusterConnectionProvider provider = new ClusterConnectionProvider(nodes, DEFAULT_CLIENT_CONFIG)) {
      ClusterPipeline p = new ClusterPipeline(provider);
      Response<Object> result = p.evalsha(sha1, 1, "sampleKey");
      p.sync();

      assertEquals("success!", result.get());
    }
  }

  @Test
  public void testEvalshaKeyAndArg() {
    String key = "test";
    String arg = "3";
    String script = "redis.call('INCRBY', KEYS[1], ARGV[1]) redis.call('INCRBY', KEYS[1], ARGV[1])";
    String sha1;
    try (JedisCluster jc = new JedisCluster(nodes, DEFAULT_CLIENT_CONFIG)) {
      sha1 = jc.scriptLoad(script, key);
      assertTrue(jc.scriptExists(sha1, key));
    }

    try (ClusterConnectionProvider provider = new ClusterConnectionProvider(nodes, DEFAULT_CLIENT_CONFIG)) {
      ClusterPipeline p = new ClusterPipeline(provider);
      p.set(key, "0");
      Response<Object> result0 = p.evalsha(sha1, Arrays.asList(key), Arrays.asList(arg));
      p.incr(key);
      Response<Object> result1 = p.evalsha(sha1, Arrays.asList(key), Arrays.asList(arg));
      Response<String> result2 = p.get(key);
      p.sync();

      assertNull(result0.get());
      assertNull(result1.get());
      assertEquals("13", result2.get());
    }
  }

  @Test
  public void testEvalshaKeyAndArgWithBinary() {
    byte[] bKey = SafeEncoder.encode("test");
    byte[] bArg = SafeEncoder.encode("3");
    String script = "redis.call('INCRBY', KEYS[1], ARGV[1]) redis.call('INCRBY', KEYS[1], ARGV[1])";
    byte[] bScript = SafeEncoder.encode(script);
    byte[] bSha1;
    try (JedisCluster jc = new JedisCluster(nodes, DEFAULT_CLIENT_CONFIG)) {
      bSha1 = jc.scriptLoad(bScript, bKey);
      assertTrue(jc.scriptExists(bSha1, bKey));
    }

    try (ClusterConnectionProvider provider = new ClusterConnectionProvider(nodes, DEFAULT_CLIENT_CONFIG)) {
      ClusterPipeline p = new ClusterPipeline(provider);
      p.set(bKey, SafeEncoder.encode("0"));
      Response<Object> result0 = p.evalsha(bSha1, Arrays.asList(bKey), Arrays.asList(bArg));
      p.incr(bKey);
      Response<Object> result1 = p.evalsha(bSha1, Arrays.asList(bKey), Arrays.asList(bArg));
      Response<byte[]> result2 = p.get(bKey);
      p.sync();

      assertNull(result0.get());
      assertNull(result1.get());
      assertArrayEquals(SafeEncoder.encode("13"), result2.get());
    }
  }

  @Test
  public void spublishInPipeline() {
    try (JedisCluster jedis = new JedisCluster(nodes, DEFAULT_CLIENT_CONFIG)) {
      ClusterPipeline pipelined = jedis.pipelined();
      Response<Long> p1 = pipelined.publish("foo", "bar");
      Response<Long> p2 = pipelined.publish("foo".getBytes(), "bar".getBytes());
      pipelined.sync();
      assertEquals(0, p1.get().longValue());
      assertEquals(0, p2.get().longValue());
    }
  }

  @Test
  public void simple() { // TODO: move into 'redis.clients.jedis.commands.unified.cluster' package
    try (JedisCluster jedis = new JedisCluster(nodes, DEFAULT_CLIENT_CONFIG)) {
      final int count = 10;
      int totalCount = 0;
      for (int i = 0; i < count; i++) {
        jedis.set("foo" + i, "bar" + i);
      }
      totalCount += count;
      for (int i = 0; i < count; i++) {
        jedis.rpush("foobar" + i, "foo" + i, "bar" + i);
      }
      totalCount += count;

      List<Response<?>> responses = new ArrayList<>(totalCount);
      List<Object> expected = new ArrayList<>(totalCount);
      try (ClusterPipeline pipeline = jedis.pipelined()) {
        for (int i = 0; i < count; i++) {
          responses.add(pipeline.get("foo" + i));
          expected.add("bar" + i);
        }
        for (int i = 0; i < count; i++) {
          responses.add(pipeline.lrange("foobar" + i, 0, -1));
          expected.add(Arrays.asList("foo" + i, "bar" + i));
        }
      }

      for (int i = 0; i < totalCount; i++) {
        assertEquals(expected.get(i), responses.get(i).get());
      }
    }
  }

  @Test
  public void transaction() {
    try (JedisCluster cluster = new JedisCluster(nodes, DEFAULT_CLIENT_CONFIG)) {
      assertThrows(UnsupportedOperationException.class, () -> cluster.multi());
    }
  }

<<<<<<< HEAD
  @Test(timeout = 10_000L)
  public void pipelineMergingWithExecutorService() {
    final int maxTotal = 100;
    ExecutorService executorService = Executors.newFixedThreadPool(10);
    PipelineExecutorProvider pipelineExecutorProvider
            = new PipelineExecutorProvider(ClusterPipelineExecutor.from(executorService));
    JedisClientConfig jedisClientConfig = DefaultJedisClientConfig.builder()
            .pipelineExecutorProvider(pipelineExecutorProvider)
            .password("cluster").build();
    ConnectionPoolConfig poolConfig = new ConnectionPoolConfig();
    poolConfig.setMaxTotal(maxTotal);
    try (JedisCluster cluster = new JedisCluster(nodes, jedisClientConfig, 5, poolConfig)) {
      ClusterPipeline pipeline = cluster.pipelined();
      for (int i = 0; i < maxTotal; i++) {
        String s = Integer.toString(i);
        pipeline.set(s, s);
      }
      pipeline.close();
      // The sync results in one pipeline per node needing closing.
      assertEquals(nodes.size(), ((ThreadPoolExecutor) executorService).getTaskCount());
      assertFalse(executorService.isShutdown());
    } finally {
      executorService.shutdown();
    }
  }

  @Test(timeout = 10_000L)
=======
  @Test
  @Timeout(10)
>>>>>>> e7bf717b
  public void multiple() {
    final int maxTotal = 100;
    ConnectionPoolConfig poolConfig = new ConnectionPoolConfig();
    poolConfig.setMaxTotal(maxTotal);
    try (JedisCluster cluster = new JedisCluster(nodes, DEFAULT_CLIENT_CONFIG, 5, poolConfig)) {
      for (int i = 0; i < maxTotal; i++) {
        assertThreadsCount();
        String s = Integer.toString(i);
        try (ClusterPipeline pipeline = cluster.pipelined()) {
          pipeline.set(s, s);
          pipeline.sync();
        }
        assertThreadsCount();
      }
    }
  }

  @Test
  public void testPipelineKeysAtSameNode() {
    try (JedisCluster cluster = new JedisCluster(nodes, DEFAULT_CLIENT_CONFIG)) {

      // test simple key
      cluster.set("foo", "bar");

      try (ClusterPipeline pipeline = cluster.pipelined()) {
        Response<String> foo = pipeline.get("foo");
        pipeline.sync();

        assertEquals("bar", foo.get());
      }

      // test multi key but at same node
      int cnt = 3;
      String prefix = "{foo}:";
      for (int i = 0; i < cnt; i++) {
        String key = prefix + i;
        cluster.set(key, String.valueOf(i));
      }

      try (ClusterPipeline pipeline = cluster.pipelined()) {
        List<Response<String>> results = new ArrayList<>();
        for (int i = 0; i < cnt; i++) {
          String key = prefix + i;
          results.add(pipeline.get(key));
        }

        Response<Object> foo = pipeline.eval("return redis.call('get', KEYS[1])",
            Collections.singletonList("foo"), Collections.emptyList());

        pipeline.sync();
        int idx = 0;
        for (Response<String> res : results) {
          assertEquals(String.valueOf(idx), res.get());
          idx++;
        }
        assertEquals("bar", String.valueOf(foo.get()));
      }
    }
  }

  private static void assertThreadsCount() {
    // Get the root thread group
    final ThreadGroup rootGroup = Thread.currentThread().getThreadGroup().getParent();

    // Create a buffer to store the thread information
    final Thread[] threads = new Thread[rootGroup.activeCount()];

    // Enumerate all threads into the buffer
    rootGroup.enumerate(threads);

    // Assert information about threads
    final int count = (int) Arrays.stream(threads)
        .filter(thread -> thread != null && thread.getName() != null
            && thread.getName().startsWith("pool-"))
        .count();
    MatcherAssert.assertThat(count, Matchers.lessThanOrEqualTo(20));
  }
}<|MERGE_RESOLUTION|>--- conflicted
+++ resolved
@@ -1092,8 +1092,8 @@
     }
   }
 
-<<<<<<< HEAD
-  @Test(timeout = 10_000L)
+  @Test
+  @Timeout(10)
   public void pipelineMergingWithExecutorService() {
     final int maxTotal = 100;
     ExecutorService executorService = Executors.newFixedThreadPool(10);
@@ -1119,11 +1119,8 @@
     }
   }
 
-  @Test(timeout = 10_000L)
-=======
   @Test
   @Timeout(10)
->>>>>>> e7bf717b
   public void multiple() {
     final int maxTotal = 100;
     ConnectionPoolConfig poolConfig = new ConnectionPoolConfig();

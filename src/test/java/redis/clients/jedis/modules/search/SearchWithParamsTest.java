package redis.clients.jedis.modules.search;

import static org.hamcrest.MatcherAssert.assertThat;
import static org.junit.Assert.*;
import static redis.clients.jedis.util.AssertUtil.assertOK;

import java.util.*;
import java.util.concurrent.atomic.AtomicInteger;
import java.util.stream.Collectors;
import org.hamcrest.Matchers;
import org.junit.BeforeClass;
import org.junit.Ignore;
import org.junit.Test;
import org.junit.runner.RunWith;
import org.junit.runners.Parameterized;

import org.locationtech.jts.geom.Coordinate;
import org.locationtech.jts.geom.GeometryFactory;
import org.locationtech.jts.geom.Point;
import org.locationtech.jts.geom.Polygon;
import org.locationtech.jts.io.ParseException;
import org.locationtech.jts.io.WKTReader;

import redis.clients.jedis.GeoCoordinate;
import redis.clients.jedis.RedisProtocol;
import redis.clients.jedis.args.GeoUnit;
import redis.clients.jedis.args.SortingOrder;
import redis.clients.jedis.exceptions.JedisDataException;
import redis.clients.jedis.json.Path;
import redis.clients.jedis.search.*;
import redis.clients.jedis.search.schemafields.*;
import redis.clients.jedis.search.schemafields.GeoShapeField.CoordinateSystem;
import redis.clients.jedis.search.schemafields.VectorField.VectorAlgorithm;
import redis.clients.jedis.modules.RedisModuleCommandsTestBase;

@RunWith(Parameterized.class)
public class SearchWithParamsTest extends RedisModuleCommandsTestBase {

  private static final String index = "testindex";

  @BeforeClass
  public static void prepare() {
    RedisModuleCommandsTestBase.prepare();
  }
//
//  @AfterClass
//  public static void tearDown() {
////    RedisModuleCommandsTestBase.tearDown();
//  }

  public SearchWithParamsTest(RedisProtocol protocol) {
    super(protocol);
  }

  private void addDocument(String key, Map<String, Object> map) {
    client.hset(key, RediSearchUtil.toStringMap(map));
  }

  private static Map<String, Object> toMap(Object... values) {
    Map<String, Object> map = new HashMap<>();
    for (int i = 0; i < values.length; i += 2) {
      map.put((String) values[i], values[i + 1]);
    }
    return map;
  }

  private static Map<String, String> toMap(String... values) {
    Map<String, String> map = new HashMap<>();
    for (int i = 0; i < values.length; i += 2) {
      map.put(values[i], values[i + 1]);
    }
    return map;
  }

  @Test
  public void create() {
    assertOK(client.ftCreate(index,
        FTCreateParams.createParams()
            .filter("@age>16")
            .prefix("student:", "pupil:"),
        TextField.of("first"), TextField.of("last"), NumericField.of("age")));

    client.hset("profesor:5555", toMap("first", "Albert", "last", "Blue", "age", "55"));
    client.hset("student:1111", toMap("first", "Joe", "last", "Dod", "age", "18"));
    client.hset("pupil:2222", toMap("first", "Jen", "last", "Rod", "age", "14"));
    client.hset("student:3333", toMap("first", "El", "last", "Mark", "age", "17"));
    client.hset("pupil:4444", toMap("first", "Pat", "last", "Shu", "age", "21"));
    client.hset("student:5555", toMap("first", "Joen", "last", "Ko", "age", "20"));
    client.hset("teacher:6666", toMap("first", "Pat", "last", "Rod", "age", "20"));

    SearchResult noFilters = client.ftSearch(index);
    assertEquals(4, noFilters.getTotalResults());

    SearchResult res1 = client.ftSearch(index, "@first:Jo*");
    assertEquals(2, res1.getTotalResults());

    SearchResult res2 = client.ftSearch(index, "@first:Pat");
    assertEquals(1, res2.getTotalResults());

    SearchResult res3 = client.ftSearch(index, "@last:Rod");
    assertEquals(0, res3.getTotalResults());
  }

  @Test
  public void createNoParams() {
    assertOK(client.ftCreate(index,
        TextField.of("first").weight(1),
        TextField.of("last").weight(1),
        NumericField.of("age")));

    addDocument("student:1111", toMap("first", "Joe", "last", "Dod", "age", 18));
    addDocument("student:3333", toMap("first", "El", "last", "Mark", "age", 17));
    addDocument("pupil:4444", toMap("first", "Pat", "last", "Shu", "age", 21));
    addDocument("student:5555", toMap("first", "Joen", "last", "Ko", "age", 20));

    SearchResult noFilters = client.ftSearch(index);
    assertEquals(4, noFilters.getTotalResults());

    SearchResult res1 = client.ftSearch(index, "@first:Jo*");
    assertEquals(2, res1.getTotalResults());

    SearchResult res2 = client.ftSearch(index, "@first:Pat");
    assertEquals(1, res2.getTotalResults());

    SearchResult res3 = client.ftSearch(index, "@last:Rod");
    assertEquals(0, res3.getTotalResults());
  }

  @Test
  public void createWithFieldNames() {
    assertOK(client.ftCreate(index,
        FTCreateParams.createParams()
            .addPrefix("student:").addPrefix("pupil:"),
        TextField.of("first").as("given"),
        TextField.of(FieldName.of("last").as("family"))));

    client.hset("profesor:5555", toMap("first", "Albert", "last", "Blue", "age", "55"));
    client.hset("student:1111", toMap("first", "Joe", "last", "Dod", "age", "18"));
    client.hset("pupil:2222", toMap("first", "Jen", "last", "Rod", "age", "14"));
    client.hset("student:3333", toMap("first", "El", "last", "Mark", "age", "17"));
    client.hset("pupil:4444", toMap("first", "Pat", "last", "Shu", "age", "21"));
    client.hset("student:5555", toMap("first", "Joen", "last", "Ko", "age", "20"));
    client.hset("teacher:6666", toMap("first", "Pat", "last", "Rod", "age", "20"));

    SearchResult noFilters = client.ftSearch(index);
    assertEquals(5, noFilters.getTotalResults());

    SearchResult asFirst = client.ftSearch(index, "@first:Jo*");
    assertEquals(0, asFirst.getTotalResults());

    SearchResult asGiven = client.ftSearch(index, "@given:Jo*");
    assertEquals(2, asGiven.getTotalResults());

    SearchResult nonLast = client.ftSearch(index, "@last:Rod");
    assertEquals(0, nonLast.getTotalResults());

    SearchResult asFamily = client.ftSearch(index, "@family:Rod");
    assertEquals(1, asFamily.getTotalResults());
  }

  @Test
  public void alterAdd() {
    assertOK(client.ftCreate(index, TextField.of("title")));

    Map<String, Object> fields = new HashMap<>();
    fields.put("title", "hello world");
    for (int i = 0; i < 100; i++) {
      addDocument(String.format("doc%d", i), fields);
    }
    SearchResult res = client.ftSearch(index, "hello world");
    assertEquals(100, res.getTotalResults());

    assertOK(client.ftAlter(index,
        TagField.of("tags"),
        TextField.of("name").weight(0.5)));

    for (int i = 0; i < 100; i++) {
      Map<String, Object> fields2 = new HashMap<>();
      fields2.put("name", "name" + i);
      fields2.put("tags", String.format("tagA,tagB,tag%d", i));
      addDocument(String.format("doc%d", i), fields2);
    }
    SearchResult res2 = client.ftSearch(index, "@tags:{tagA}");
    assertEquals(100, res2.getTotalResults());
  }

  @Test
  public void search() {
    assertOK(client.ftCreate(index, FTCreateParams.createParams(),
        TextField.of("title"), TextField.of("body")));

    Map<String, Object> fields = new HashMap<>();
    fields.put("title", "hello world");
    fields.put("body", "lorem ipsum");
    for (int i = 0; i < 100; i++) {
      addDocument(String.format("doc%d", i), fields);
    }

    SearchResult result = client.ftSearch(index, "hello world",
        FTSearchParams.searchParams().limit(0, 5).withScores());
    assertEquals(100, result.getTotalResults());
    assertEquals(5, result.getDocuments().size());
    for (Document d : result.getDocuments()) {
      assertTrue(d.getId().startsWith("doc"));
      assertTrue(d.getScore() < 100);
    }

    client.del("doc0");

    result = client.ftSearch(index, "hello world");
    assertEquals(99, result.getTotalResults());

    assertEquals("OK", client.ftDropIndex(index));
    try {
      client.ftSearch(index, "hello world");
      fail();
    } catch (JedisDataException e) {
    }
  }

  @Test
  public void textFieldParams() {
    assertOK(client.ftCreate("testindex", TextField.of("title").indexMissing().indexEmpty()
        .weight(2.5).noStem().phonetic("dm:en").withSuffixTrie().sortable()));

    assertOK(client.ftCreate("testunfindex", TextField.of("title").indexMissing().indexEmpty()
        .weight(2.5).noStem().phonetic("dm:en").withSuffixTrie().sortableUNF()));

    assertOK(client.ftCreate("testnoindex", TextField.of("title").sortable().noIndex()));

    assertOK(client.ftCreate("testunfnoindex", TextField.of("title").sortableUNF().noIndex()));
  }

  @Test
  public void searchTextFieldsCondition() {
    assertOK(client.ftCreate(index, FTCreateParams.createParams(), TextField.of("title"),
        TextField.of("body").indexMissing().indexEmpty()));

    Map<String, String> regular = new HashMap<>();
    regular.put("title", "hello world");
    regular.put("body", "lorem ipsum");
    client.hset("regular-doc", regular);

    Map<String, String> empty = new HashMap<>();
    empty.put("title", "hello world");
    empty.put("body", "");
    client.hset("empty-doc", empty);

    Map<String, String> missing = new HashMap<>();
    missing.put("title", "hello world");
    client.hset("missing-doc", missing);

    SearchResult result = client.ftSearch(index, "", FTSearchParams.searchParams().dialect(2));
    assertEquals(0, result.getTotalResults());
    assertEquals(0, result.getDocuments().size());

    result = client.ftSearch(index, "*", FTSearchParams.searchParams().dialect(2));
    assertEquals(3, result.getTotalResults());
    assertEquals(3, result.getDocuments().size());

    result = client.ftSearch(index, "@body:''", FTSearchParams.searchParams().dialect(2));
    assertEquals(1, result.getTotalResults());
    assertEquals(1, result.getDocuments().size());
    assertEquals("empty-doc", result.getDocuments().get(0).getId());

    result = client.ftSearch(index, "ismissing(@body)", FTSearchParams.searchParams().dialect(2));
    assertEquals(1, result.getTotalResults());
    assertEquals(1, result.getDocuments().size());
    assertEquals("missing-doc", result.getDocuments().get(0).getId());
  }

  @Test
  public void numericFilter() {
    assertOK(client.ftCreate(index, TextField.of("title"), NumericField.of("price")));

    Map<String, Object> fields = new HashMap<>();
    fields.put("title", "hello world");

    for (int i = 0; i < 100; i++) {
      fields.put("price", i);
      addDocument(String.format("doc%d", i), fields);
    }

    SearchResult res = client.ftSearch(index, "hello world",
        FTSearchParams.searchParams().filter("price", 0, 49));
    assertEquals(50, res.getTotalResults());
    assertEquals(10, res.getDocuments().size());
    for (Document d : res.getDocuments()) {
      long price = Long.valueOf((String) d.get("price"));
      assertTrue(price >= 0);
      assertTrue(price <= 49);
    }

    res = client.ftSearch(index, "hello world",
        FTSearchParams.searchParams().filter("price", 0, true, 49, true));
    assertEquals(48, res.getTotalResults());
    assertEquals(10, res.getDocuments().size());
    for (Document d : res.getDocuments()) {
      long price = Long.valueOf((String) d.get("price"));
      assertTrue(price > 0);
      assertTrue(price < 49);
    }
    res = client.ftSearch(index, "hello world",
        FTSearchParams.searchParams().filter("price", 50, 100));
    assertEquals(50, res.getTotalResults());
    assertEquals(10, res.getDocuments().size());
    for (Document d : res.getDocuments()) {
      long price = Long.valueOf((String) d.get("price"));
      assertTrue(price >= 50);
      assertTrue(price <= 100);
    }

    res = client.ftSearch(index, "hello world",
        FTSearchParams.searchParams()
            .filter("price", 20, Double.POSITIVE_INFINITY));
    assertEquals(80, res.getTotalResults());
    assertEquals(10, res.getDocuments().size());

    res = client.ftSearch(index, "hello world",
        FTSearchParams.searchParams()
            .filter("price", Double.NEGATIVE_INFINITY, 10));
    assertEquals(11, res.getTotalResults());
    assertEquals(10, res.getDocuments().size());
  }

  @Test
  public void numericFieldParams() {
    assertOK(client.ftCreate("testindex", TextField.of("title"),
        NumericField.of("price").as("px").indexMissing().sortable()));

    assertOK(client.ftCreate("testnoindex", TextField.of("title"),
        NumericField.of("price").as("px").sortable().noIndex()));
  }

  @Test
  public void stopwords() {
    assertOK(client.ftCreate(index,
        FTCreateParams.createParams()
            .stopwords("foo", "bar", "baz"),
        TextField.of("title")));

    Map<String, Object> fields = new HashMap<>();
    fields.put("title", "hello world foo bar");
    addDocument("doc1", fields);
    SearchResult res = client.ftSearch(index, "hello world");
    assertEquals(1, res.getTotalResults());
    res = client.ftSearch(index, "foo bar");
    assertEquals(0, res.getTotalResults());
  }

  @Test
  public void noStopwords() {
    assertOK(client.ftCreate(index,
        FTCreateParams.createParams().noStopwords(),
        TextField.of("title")));

    Map<String, Object> fields = new HashMap<>();
    fields.put("title", "hello world foo bar");
    fields.put("title", "hello world foo bar to be or not to be");
    addDocument("doc1", fields);

    assertEquals(1, client.ftSearch(index, "hello world").getTotalResults());
    assertEquals(1, client.ftSearch(index, "foo bar").getTotalResults());
    assertEquals(1, client.ftSearch(index, "to be or not to be").getTotalResults());
  }

  @Test
  public void geoFilter() {
    assertOK(client.ftCreate(index, TextField.of("title"), GeoField.of("loc")));

    Map<String, Object> fields = new HashMap<>();
    fields.put("title", "hello world");
    fields.put("loc", "-0.441,51.458");
    addDocument("doc1", fields);

    fields.put("loc", "-0.1,51.2");
    addDocument("doc2", fields);

    SearchResult res = client.ftSearch(index, "hello world",
        FTSearchParams.searchParams().
            geoFilter("loc", -0.44, 51.45, 10, GeoUnit.KM));
    assertEquals(1, res.getTotalResults());

    res = client.ftSearch(index, "hello world",
        FTSearchParams.searchParams().
            geoFilter("loc", -0.44, 51.45, 100, GeoUnit.KM));
    assertEquals(2, res.getTotalResults());
  }

  @Test
  public void geoFilterAndGeoCoordinateObject() {
    assertOK(client.ftCreate(index, TextField.of("title"), GeoField.of("loc")));

    Map<String, Object> fields = new HashMap<>();
    fields.put("title", "hello world");
    fields.put("loc", new GeoCoordinate(-0.441, 51.458));
    addDocument("doc1", fields);

    fields.put("loc", new GeoCoordinate(-0.1, 51.2));
    addDocument("doc2", fields);

    SearchResult res = client.ftSearch(index, "hello world",
        FTSearchParams.searchParams()
            .geoFilter(new FTSearchParams.GeoFilter("loc", -0.44, 51.45, 10, GeoUnit.KM)));
    assertEquals(1, res.getTotalResults());

    res = client.ftSearch(index, "hello world",
        FTSearchParams.searchParams()
            .geoFilter(new FTSearchParams.GeoFilter("loc", -0.44, 51.45, 100, GeoUnit.KM)));
    assertEquals(2, res.getTotalResults());
  }

  @Test
  public void geoFieldParams() {
    assertOK(client.ftCreate("testindex", TextField.of("title"), GeoField.of("location").as("loc").indexMissing().sortable()));

    assertOK(client.ftCreate("testnoindex", TextField.of("title"), GeoField.of("location").as("loc").sortable().noIndex()));
  }

  @Test
  public void geoShapeFilterSpherical() throws ParseException {
    final WKTReader reader = new WKTReader();
    final GeometryFactory factory = new GeometryFactory();

    assertOK(client.ftCreate(index, GeoShapeField.of("geom", CoordinateSystem.SPHERICAL)));

    // polygon type
    final Polygon small = factory.createPolygon(new Coordinate[]{new Coordinate(34.9001, 29.7001),
        new Coordinate(34.9001, 29.7100), new Coordinate(34.9100, 29.7100),
        new Coordinate(34.9100, 29.7001), new Coordinate(34.9001, 29.7001)});
    client.hsetObject("small", "geom", small);

    final Polygon large = factory.createPolygon(new Coordinate[]{new Coordinate(34.9001, 29.7001),
        new Coordinate(34.9001, 29.7200), new Coordinate(34.9200, 29.7200),
        new Coordinate(34.9200, 29.7001), new Coordinate(34.9001, 29.7001)});
    client.hsetObject("large", "geom", large);

    // within condition
    final Polygon within = factory.createPolygon(new Coordinate[]{new Coordinate(34.9000, 29.7000),
        new Coordinate(34.9000, 29.7150), new Coordinate(34.9150, 29.7150),
        new Coordinate(34.9150, 29.7000), new Coordinate(34.9000, 29.7000)});

    SearchResult result = client.ftSearch(index, "@geom:[within $poly]",
        FTSearchParams.searchParams().addParam("poly", within).dialect(3));
    assertEquals(1, result.getTotalResults());
    assertEquals(1, result.getDocuments().size());
    assertEquals(small, reader.read(result.getDocuments().get(0).getString("geom")));

    // contains condition
    final Polygon contains = factory.createPolygon(new Coordinate[]{new Coordinate(34.9002, 29.7002),
        new Coordinate(34.9002, 29.7050), new Coordinate(34.9050, 29.7050),
        new Coordinate(34.9050, 29.7002), new Coordinate(34.9002, 29.7002)});

    result = client.ftSearch(index, "@geom:[contains $poly]",
        FTSearchParams.searchParams().addParam("poly", contains).dialect(3));
    assertEquals(2, result.getTotalResults());
    assertEquals(2, result.getDocuments().size());

    // point type
    final Point point = factory.createPoint(new Coordinate(34.9010, 29.7010));
    client.hset("point", "geom", point.toString());

    result = client.ftSearch(index, "@geom:[within $poly]",
        FTSearchParams.searchParams().addParam("poly", within).dialect(3));
    assertEquals(2, result.getTotalResults());
    assertEquals(2, result.getDocuments().size());
  }

  @Test
  public void geoShapeFilterFlat() throws ParseException {
    final WKTReader reader = new WKTReader();
    final GeometryFactory factory = new GeometryFactory();

    assertOK(client.ftCreate(index, GeoShapeField.of("geom", CoordinateSystem.FLAT)));

    // polygon type
    final Polygon small = factory.createPolygon(new Coordinate[]{new Coordinate(20, 20),
        new Coordinate(20, 100), new Coordinate(100, 100), new Coordinate(100, 20), new Coordinate(20, 20)});
    client.hsetObject("small", "geom", small);

    final Polygon large = factory.createPolygon(new Coordinate[]{new Coordinate(10, 10),
        new Coordinate(10, 200), new Coordinate(200, 200), new Coordinate(200, 10), new Coordinate(10, 10)});
    client.hsetObject("large", "geom", large);

    // within condition
    final Polygon within = factory.createPolygon(new Coordinate[]{new Coordinate(0, 0),
        new Coordinate(0, 150), new Coordinate(150, 150), new Coordinate(150, 0), new Coordinate(0, 0)});

    SearchResult result = client.ftSearch(index, "@geom:[within $poly]",
        FTSearchParams.searchParams().addParam("poly", within).dialect(3));
    assertEquals(1, result.getTotalResults());
    assertEquals(1, result.getDocuments().size());
    assertEquals(small, reader.read(result.getDocuments().get(0).getString("geom")));

    // contains condition
    final Polygon contains = factory.createPolygon(new Coordinate[]{new Coordinate(25, 25),
        new Coordinate(25, 50), new Coordinate(50, 50), new Coordinate(50, 25), new Coordinate(25, 25)});

    result = client.ftSearch(index, "@geom:[contains $poly]",
        FTSearchParams.searchParams().addParam("poly", contains).dialect(3));
    assertEquals(2, result.getTotalResults());
    assertEquals(2, result.getDocuments().size());

    // intersects and disjoint
    final Polygon disjointersect = factory.createPolygon(new Coordinate[]{new Coordinate(150, 150),
        new Coordinate(150, 250), new Coordinate(250, 250), new Coordinate(250, 150), new Coordinate(150, 150)});

    result = client.ftSearch(index, "@geom:[intersects $poly]",
        FTSearchParams.searchParams().addParam("poly", disjointersect).dialect(3));
    assertEquals(1, result.getTotalResults());
    assertEquals(1, result.getDocuments().size());
    assertEquals(large, reader.read(result.getDocuments().get(0).getString("geom")));

    result = client.ftSearch(index, "@geom:[disjoint $poly]",
        FTSearchParams.searchParams().addParam("poly", disjointersect).dialect(3));
    assertEquals(1, result.getTotalResults());
    assertEquals(1, result.getDocuments().size());
    assertEquals(small, reader.read(result.getDocuments().get(0).getString("geom")));

    // point type
    final Point point = factory.createPoint(new Coordinate(30, 30));
    client.hsetObject("point", "geom", point);

    result = client.ftSearch(index, "@geom:[within $poly]",
        FTSearchParams.searchParams().addParam("poly", within).dialect(3));
    assertEquals(2, result.getTotalResults());
    assertEquals(2, result.getDocuments().size());
  }

  @Test
  public void geoShapeFieldParams() {
    assertOK(client.ftCreate("testindex", GeoShapeField.of("geometry", CoordinateSystem.SPHERICAL).as("geom").indexMissing()));

    assertOK(client.ftCreate("testnoindex", GeoShapeField.of("geometry", CoordinateSystem.SPHERICAL).as("geom").noIndex()));
  }

  @Test
  public void testQueryFlags() {
    assertOK(client.ftCreate(index, TextField.of("title")));

    Map<String, Object> fields = new HashMap<>();
    for (int i = 0; i < 100; i++) {
      fields.put("title", i % 2 != 0 ? "hello worlds" : "hello world");
      addDocument(String.format("doc%d", i), fields);
    }

    SearchResult res = client.ftSearch(index, "hello",
        FTSearchParams.searchParams().withScores());
    assertEquals(100, res.getTotalResults());
    assertEquals(10, res.getDocuments().size());

    for (Document d : res.getDocuments()) {
      assertTrue(d.getId().startsWith("doc"));
      assertTrue(((String) d.get("title")).startsWith("hello world"));
    }
//
//    res = client.ftSearch(index, "hello",
//        FTSearchParams.searchParams().withScores().explainScore());
//    assertEquals(100, res.getTotalResults());
//    assertEquals(10, res.getDocuments().size());
//
//    for (Document d : res.getDocuments()) {
//      assertTrue(d.getId().startsWith("doc"));
//      assertTrue(((String) d.get("title")).startsWith("hello world"));
//    }

    res = client.ftSearch(index, "hello",
        FTSearchParams.searchParams().noContent());
    for (Document d : res.getDocuments()) {
      assertTrue(d.getId().startsWith("doc"));
      if (protocol != RedisProtocol.RESP3) {
        assertEquals(1.0, d.getScore(), 0);
        assertNull(d.get("title"));
      } else {
        assertNull(d.getScore());
        assertThrows(NullPointerException.class, () -> d.get("title"));
      }
    }

    // test verbatim vs. stemming
    res = client.ftSearch(index, "hello worlds");
    assertEquals(100, res.getTotalResults());
    res = client.ftSearch(index, "hello worlds", FTSearchParams.searchParams().verbatim());
    assertEquals(50, res.getTotalResults());
    res = client.ftSearch(index, "hello a world", FTSearchParams.searchParams().verbatim());
    assertEquals(50, res.getTotalResults());
    res = client.ftSearch(index, "hello a worlds", FTSearchParams.searchParams().verbatim());
    assertEquals(50, res.getTotalResults());
    res = client.ftSearch(index, "hello a world", FTSearchParams.searchParams().verbatim().noStopwords());
    assertEquals(0, res.getTotalResults());
  }

  @Test
  public void testQueryParams() {
    assertOK(client.ftCreate(index, NumericField.of("numval")));

    client.hset("1", "numval", "1");
    client.hset("2", "numval", "2");
    client.hset("3", "numval", "3");

    assertEquals(2, client.ftSearch(index, "@numval:[$min $max]",
        FTSearchParams.searchParams().addParam("min", 1).addParam("max", 2)
            .dialect(2)).getTotalResults());

    Map<String, Object> paramValues = new HashMap<>();
    paramValues.put("min", 1);
    paramValues.put("max", 2);
    assertEquals(2, client.ftSearch(index, "@numval:[$min $max]",
        FTSearchParams.searchParams().params(paramValues)
            .dialect(2)).getTotalResults());

    assertEquals(1, client.ftSearch(index, "@numval:[$eq]",
<<<<<<< HEAD
        FTSearchParams.searchParams().addParam("eq", 2).dialect(5)).getTotalResults());
=======
        FTSearchParams.searchParams().addParam("eq", 2).dialect(4)).getTotalResults());
>>>>>>> b47b70f5
  }

  @Test
  public void testSortQueryFlags() {
    assertOK(client.ftCreate(index, TextField.of("title").sortable()));

    Map<String, Object> fields = new HashMap<>();

    fields.put("title", "b title");
    addDocument("doc1", fields);

    fields.put("title", "a title");
    addDocument("doc2", fields);

    fields.put("title", "c title");
    addDocument("doc3", fields);

    SearchResult res = client.ftSearch(index, "title",
        FTSearchParams.searchParams().sortBy("title", SortingOrder.ASC));

    assertEquals(3, res.getTotalResults());
    Document doc1 = res.getDocuments().get(0);
    assertEquals("a title", doc1.get("title"));

    doc1 = res.getDocuments().get(1);
    assertEquals("b title", doc1.get("title"));

    doc1 = res.getDocuments().get(2);
    assertEquals("c title", doc1.get("title"));
  }

  @Test
  public void testJsonWithAlias() {
    assertOK(client.ftCreate(index,
        FTCreateParams.createParams()
            .on(IndexDataType.JSON)
            .prefix("king:"),
        TextField.of("$.name").as("name"),
        NumericField.of("$.num").as("num")));

    Map<String, Object> king1 = new HashMap<>();
    king1.put("name", "henry");
    king1.put("num", 42);
    client.jsonSet("king:1", Path.ROOT_PATH, king1);

    Map<String, Object> king2 = new HashMap<>();
    king2.put("name", "james");
    king2.put("num", 3.14);
    client.jsonSet("king:2", Path.ROOT_PATH, king2);

    SearchResult res = client.ftSearch(index, "@name:henry");
    assertEquals(1, res.getTotalResults());
    assertEquals("king:1", res.getDocuments().get(0).getId());

    res = client.ftSearch(index, "@num:[0 10]");
    assertEquals(1, res.getTotalResults());
    assertEquals("king:2", res.getDocuments().get(0).getId());

    res = client.ftSearch(index, "@num:[42 42]", FTSearchParams.searchParams());
    assertEquals(1, res.getTotalResults());
    assertEquals("king:1", res.getDocuments().get(0).getId());

<<<<<<< HEAD
    res = client.ftSearch(index, "@num:[42]", FTSearchParams.searchParams().dialect(5));
=======
    res = client.ftSearch(index, "@num:[42]", FTSearchParams.searchParams().dialect(4));
>>>>>>> b47b70f5
    assertEquals(1, res.getTotalResults());
    assertEquals("king:1", res.getDocuments().get(0).getId());
  }

  @Test
  public void dropIndex() {
    assertOK(client.ftCreate(index, TextField.of("title")));

    Map<String, Object> fields = new HashMap<>();
    fields.put("title", "hello world");
    for (int i = 0; i < 100; i++) {
      addDocument(String.format("doc%d", i), fields);
    }

    SearchResult res = client.ftSearch(index, "hello world");
    assertEquals(100, res.getTotalResults());

    assertEquals("OK", client.ftDropIndex(index));

    try {
      client.ftSearch(index, "hello world");
      fail("Index should not exist.");
    } catch (JedisDataException de) {
      assertTrue(de.getMessage().contains("no such index"));
    }
    assertEquals(100, client.dbSize());
  }

  @Test
  public void dropIndexDD() {
    assertOK(client.ftCreate(index, TextField.of("title")));

    Map<String, Object> fields = new HashMap<>();
    fields.put("title", "hello world");
    for (int i = 0; i < 100; i++) {
      addDocument(String.format("doc%d", i), fields);
    }

    SearchResult res = client.ftSearch(index, "hello world");
    assertEquals(100, res.getTotalResults());

    assertEquals("OK", client.ftDropIndexDD(index));

    Set<String> keys = client.keys("*");
    assertTrue(keys.isEmpty());
    assertEquals(0, client.dbSize());
  }

  @Test
  public void noStem() {
    assertOK(client.ftCreate(index, new TextField("stemmed").weight(1.0),
        new TextField("notStemmed").weight(1.0).noStem()));

    Map<String, Object> doc = new HashMap<>();
    doc.put("stemmed", "located");
    doc.put("notStemmed", "located");
    addDocument("doc", doc);

    // Query
    SearchResult res = client.ftSearch(index, "@stemmed:location");
    assertEquals(1, res.getTotalResults());

    res = client.ftSearch(index, "@notStemmed:location");
    assertEquals(0, res.getTotalResults());
  }

  @Test
  public void phoneticMatch() {
    assertOK(client.ftCreate(index, new TextField("noPhonetic").weight(1.0),
        new TextField("withPhonetic").weight(1.0).phonetic("dm:en")));

    Map<String, Object> doc = new HashMap<>();
    doc.put("noPhonetic", "morfix");
    doc.put("withPhonetic", "morfix");
    addDocument("doc", doc);

    // Query
    SearchResult res = client.ftSearch(index, "@withPhonetic:morphix=>{$phonetic:true}");
    assertEquals(1, res.getTotalResults());

    try {
      client.ftSearch(index, "@noPhonetic:morphix=>{$phonetic:true}");
      fail();
    } catch (JedisDataException e) {/*field does not support phonetics*/
    }

    SearchResult res3 = client.ftSearch(index, "@withPhonetic:morphix=>{$phonetic:false}");
    assertEquals(0, res3.getTotalResults());
  }

  @Test
  public void info() {
    Collection<SchemaField> sc = new ArrayList<>();
    sc.add(TextField.of("title").weight(5));
    sc.add(TextField.of("plot").sortable());
    sc.add(TagField.of("genre").separator(',').sortable());
    sc.add(NumericField.of("release_year").sortable());
    sc.add(NumericField.of("rating").sortable());
    sc.add(NumericField.of("votes").sortable());

    assertOK(client.ftCreate(index, sc));

    Map<String, Object> info = client.ftInfo(index);
    assertEquals(index, info.get("index_name"));
    assertEquals(6, ((List) info.get("attributes")).size());
    if (protocol != RedisProtocol.RESP3) {
      assertEquals("global_idle", ((List) info.get("cursor_stats")).get(0));
      assertEquals(0L, ((List) info.get("cursor_stats")).get(1));
    } else {
      assertEquals(0L, ((Map) info.get("cursor_stats")).get("global_idle"));
    }
  }

  @Test
  public void noIndexAndSortBy() {
    assertOK(client.ftCreate(index, TextField.of("f1").sortable().noIndex(), TextField.of("f2")));

    Map<String, Object> mm = new HashMap<>();

    mm.put("f1", "MarkZZ");
    mm.put("f2", "MarkZZ");
    addDocument("doc1", mm);

    mm.clear();
    mm.put("f1", "MarkAA");
    mm.put("f2", "MarkBB");
    addDocument("doc2", mm);

    SearchResult res = client.ftSearch(index, "@f1:Mark*");
    assertEquals(0, res.getTotalResults());

    res = client.ftSearch(index, "@f2:Mark*");
    assertEquals(2, res.getTotalResults());

    res = client.ftSearch(index, "@f2:Mark*",
        FTSearchParams.searchParams().sortBy("f1", SortingOrder.DESC));
    assertEquals(2, res.getTotalResults());

    assertEquals("doc1", res.getDocuments().get(0).getId());

    res = client.ftSearch(index, "@f2:Mark*",
        FTSearchParams.searchParams().sortBy("f1", SortingOrder.ASC));
    assertEquals("doc2", res.getDocuments().get(0).getId());
  }

  @Test
  public void testHighlightSummarize() {
    assertOK(client.ftCreate(index, TextField.of("text").weight(1)));

    Map<String, Object> doc = new HashMap<>();
    doc.put("text", "Redis is often referred as a data structures server. What this means is that "
        + "Redis provides access to mutable data structures via a set of commands, which are sent "
        + "using a server-client model with TCP sockets and a simple protocol. So different "
        + "processes can query and modify the same data structures in a shared way");
    // Add a document
    addDocument("foo", doc);

    SearchResult res = client.ftSearch(index, "data", FTSearchParams.searchParams().highlight().summarize());
    assertEquals("is often referred as a <b>data</b> structures server. What this means is that "
        + "Redis provides... What this means is that Redis provides access to mutable <b>data</b> "
        + "structures via a set of commands, which are sent using a... So different processes can "
        + "query and modify the same <b>data</b> structures in a shared... ",
        res.getDocuments().get(0).get("text"));

    res = client.ftSearch(index, "data", FTSearchParams.searchParams()
        .highlight(FTSearchParams.highlightParams().tags("<u>", "</u>"))
        .summarize());
    assertEquals("is often referred as a <u>data</u> structures server. What this means is that "
        + "Redis provides... What this means is that Redis provides access to mutable <u>data</u> "
        + "structures via a set of commands, which are sent using a... So different processes can "
        + "query and modify the same <u>data</u> structures in a shared... ",
        res.getDocuments().get(0).get("text"));
  }

  @Test
  public void getTagField() {
    assertOK(client.ftCreate(index, TextField.of("title"), TagField.of("category")));

    Map<String, Object> fields1 = new HashMap<>();
    fields1.put("title", "hello world");
    fields1.put("category", "red");
    addDocument("foo", fields1);

    Map<String, Object> fields2 = new HashMap<>();
    fields2.put("title", "hello world");
    fields2.put("category", "blue");
    addDocument("bar", fields2);

    Map<String, Object> fields3 = new HashMap<>();
    fields3.put("title", "hello world");
    fields3.put("category", "green,yellow");
    addDocument("baz", fields3);

    Map<String, Object> fields4 = new HashMap<>();
    fields4.put("title", "hello world");
    fields4.put("category", "orange;purple");
    addDocument("qux", fields4);

    assertEquals(1, client.ftSearch(index, "@category:{red}").getTotalResults());
    assertEquals(1, client.ftSearch(index, "@category:{blue}").getTotalResults());
    assertEquals(1, client.ftSearch(index, "hello @category:{red}").getTotalResults());
    assertEquals(1, client.ftSearch(index, "hello @category:{blue}").getTotalResults());
    assertEquals(1, client.ftSearch(index, "@category:{yellow}").getTotalResults());
    assertEquals(0, client.ftSearch(index, "@category:{purple}").getTotalResults());
    assertEquals(1, client.ftSearch(index, "@category:{orange\\;purple}").getTotalResults());
    assertEquals(1, client.ftSearch(index, "@category:{orange;purple}",
        FTSearchParams.searchParams().dialect(5)).getTotalResults());
    assertEquals(4, client.ftSearch(index, "hello").getTotalResults());

    assertEquals(new HashSet<>(Arrays.asList("red", "blue", "green", "yellow", "orange;purple")),
        client.ftTagVals(index, "category"));
  }

  @Test
  public void testGetTagFieldWithNonDefaultSeparator() {
    assertOK(client.ftCreate(index,
        TextField.of("title"),
        TagField.of("category").separator(';')));

    Map<String, Object> fields1 = new HashMap<>();
    fields1.put("title", "hello world");
    fields1.put("category", "red");
    addDocument("foo", fields1);

    Map<String, Object> fields2 = new HashMap<>();
    fields2.put("title", "hello world");
    fields2.put("category", "blue");
    addDocument("bar", fields2);

    Map<String, Object> fields3 = new HashMap<>();
    fields3.put("title", "hello world");
    fields3.put("category", "green;yellow");
    addDocument("baz", fields3);

    Map<String, Object> fields4 = new HashMap<>();
    fields4.put("title", "hello world");
    fields4.put("category", "orange,purple");
    addDocument("qux", fields4);

    assertEquals(1, client.ftSearch(index, "@category:{red}").getTotalResults());
    assertEquals(1, client.ftSearch(index, "@category:{blue}").getTotalResults());
    assertEquals(1, client.ftSearch(index, "hello @category:{red}").getTotalResults());
    assertEquals(1, client.ftSearch(index, "hello @category:{blue}").getTotalResults());
    assertEquals(1, client.ftSearch(index, "hello @category:{yellow}").getTotalResults());
    assertEquals(0, client.ftSearch(index, "@category:{purple}").getTotalResults());
    assertEquals(1, client.ftSearch(index, "@category:{orange\\,purple}").getTotalResults());
    assertEquals(1, client.ftSearch(index, "@category:{orange,purple}",
        FTSearchParams.searchParams().dialect(5)).getTotalResults());
    assertEquals(4, client.ftSearch(index, "hello").getTotalResults());

    assertEquals(new HashSet<>(Arrays.asList("red", "blue", "green", "yellow", "orange,purple")),
        client.ftTagVals(index, "category"));
  }

  @Test
  public void caseSensitiveTagField() {
    assertOK(client.ftCreate(index,
        TextField.of("title"),
        TagField.of("category").caseSensitive()));

    Map<String, Object> fields = new HashMap<>();
    fields.put("title", "hello world");
    fields.put("category", "RedX");
    addDocument("foo", fields);

    assertEquals(0, client.ftSearch(index, "@category:{redx}").getTotalResults());
    assertEquals(0, client.ftSearch(index, "@category:{redX}").getTotalResults());
    assertEquals(0, client.ftSearch(index, "@category:{Redx}").getTotalResults());
    assertEquals(1, client.ftSearch(index, "@category:{RedX}").getTotalResults());
    assertEquals(1, client.ftSearch(index, "hello").getTotalResults());
  }

  @Test
  public void tagFieldParams() {
    assertOK(client.ftCreate("testindex", TextField.of("title"),
        TagField.of("category").as("cat").indexMissing().indexEmpty()
        .separator(',').caseSensitive().withSuffixTrie().sortable()));

    assertOK(client.ftCreate("testunfindex", TextField.of("title"),
        TagField.of("category").as("cat").indexMissing().indexEmpty()
        .separator(',').caseSensitive().withSuffixTrie().sortableUNF()));

    assertOK(client.ftCreate("testnoindex", TextField.of("title"),
        TagField.of("category").as("cat").sortable().noIndex()));

    assertOK(client.ftCreate("testunfnoindex", TextField.of("title"),
        TagField.of("category").as("cat").sortableUNF().noIndex()));
  }

  @Test
  public void testReturnFields() {
    assertOK(client.ftCreate(index, TextField.of("field1"), TextField.of("field2")));

    Map<String, Object> doc = new HashMap<>();
    doc.put("field1", "value1");
    doc.put("field2", "value2");
    addDocument("doc", doc);

    // Query
    SearchResult res = client.ftSearch(index, "*",
        FTSearchParams.searchParams().returnFields("field1"));
    assertEquals(1, res.getTotalResults());
    Document ret = res.getDocuments().get(0);
    assertEquals("value1", ret.get("field1"));
    assertNull(ret.get("field2"));
  }

  @Test
  public void returnWithFieldNames() {
    assertOK(client.ftCreate(index, TextField.of("a"), TextField.of("b"), TextField.of("c")));

    Map<String, Object> map = new HashMap<>();
    map.put("a", "value1");
    map.put("b", "value2");
    map.put("c", "value3");
    addDocument("doc", map);

    // Query
    SearchResult res = client.ftSearch(index, "*",
        FTSearchParams.searchParams().returnFields(
            FieldName.of("a"), FieldName.of("b").as("d")));
    assertEquals(1, res.getTotalResults());
    Document doc = res.getDocuments().get(0);
    assertEquals("value1", doc.get("a"));
    assertNull(doc.get("b"));
    assertEquals("value2", doc.get("d"));
    assertNull(doc.get("c"));
  }

  @Test
  public void inKeys() {
    assertOK(client.ftCreate(index, TextField.of("field1"), TextField.of("field2")));

    Map<String, Object> doc = new HashMap<>();
    doc.put("field1", "value");
    doc.put("field2", "not");
    // Store it
    addDocument("doc1", doc);
    addDocument("doc2", doc);

    // Query
    SearchResult res = client.ftSearch(index, "value",
        FTSearchParams.searchParams().inKeys("doc1"));
    assertEquals(1, res.getTotalResults());
    assertEquals("doc1", res.getDocuments().get(0).getId());
    assertEquals("value", res.getDocuments().get(0).get("field1"));
    assertEquals(null, res.getDocuments().get(0).get("value"));
  }

  @Test
  public void alias() {
    assertOK(client.ftCreate(index, TextField.of("field1")));

    Map<String, Object> doc = new HashMap<>();
    doc.put("field1", "value");
    addDocument("doc1", doc);

    assertEquals("OK", client.ftAliasAdd("ALIAS1", index));
    SearchResult res1 = client.ftSearch("ALIAS1", "*",
        FTSearchParams.searchParams().returnFields("field1"));
    assertEquals(1, res1.getTotalResults());
    assertEquals("value", res1.getDocuments().get(0).get("field1"));

    assertEquals("OK", client.ftAliasUpdate("ALIAS2", index));
    SearchResult res2 = client.ftSearch("ALIAS2", "*",
        FTSearchParams.searchParams().returnFields("field1"));
    assertEquals(1, res2.getTotalResults());
    assertEquals("value", res2.getDocuments().get(0).get("field1"));

    try {
      client.ftAliasDel("ALIAS3");
      fail("Should throw JedisDataException");
    } catch (JedisDataException e) {
      // Alias does not exist
    }
    assertEquals("OK", client.ftAliasDel("ALIAS2"));
    try {
      client.ftAliasDel("ALIAS2");
      fail("Should throw JedisDataException");
    } catch (JedisDataException e) {
      // Alias does not exist
    }
  }

  @Test
  public void synonym() {
    assertOK(client.ftCreate(index, TextField.of("name").weight(1), TextField.of("addr").weight(1)));

    long group1 = 345L;
    long group2 = 789L;
    String group1_str = Long.toString(group1);
    String group2_str = Long.toString(group2);
    assertEquals("OK", client.ftSynUpdate(index, group1_str, "girl", "baby"));
    assertEquals("OK", client.ftSynUpdate(index, group1_str, "child"));
    assertEquals("OK", client.ftSynUpdate(index, group2_str, "child"));

    Map<String, List<String>> dump = client.ftSynDump(index);

    Map<String, List<String>> expected = new HashMap<>();
    expected.put("girl", Arrays.asList(group1_str));
    expected.put("baby", Arrays.asList(group1_str));
    expected.put("child", Arrays.asList(group1_str, group2_str));
    assertEquals(expected, dump);
  }

  @Test
  public void slop() {
    assertOK(client.ftCreate(index, TextField.of("field1"), TextField.of("field2")));

    Map<String, Object> doc = new HashMap<>();
    doc.put("field1", "ok hi jedis");
    addDocument("doc1", doc);

    SearchResult res = client.ftSearch(index, "ok jedis", FTSearchParams.searchParams().slop(0));
    assertEquals(0, res.getTotalResults());

    res = client.ftSearch(index, "ok jedis", FTSearchParams.searchParams().slop(1));
    assertEquals(1, res.getTotalResults());
    assertEquals("doc1", res.getDocuments().get(0).getId());
    assertEquals("ok hi jedis", res.getDocuments().get(0).get("field1"));
  }

  @Test
  public void timeout() {
    assertOK(client.ftCreate(index, TextField.of("field1"), TextField.of("field2")));

    Map<String, String> map = new HashMap<>();
    map.put("field1", "value");
    map.put("field2", "not");
    client.hset("doc1", map);

    SearchResult res = client.ftSearch(index, "value", FTSearchParams.searchParams().timeout(1000));
    assertEquals(1, res.getTotalResults());
    assertEquals("doc1", res.getDocuments().get(0).getId());
    assertEquals("value", res.getDocuments().get(0).get("field1"));
    assertEquals("not", res.getDocuments().get(0).get("field2"));
  }

  @Test
  public void inOrder() {
    assertOK(client.ftCreate(index, TextField.of("field1"), TextField.of("field2")));

    Map<String, String> map = new HashMap<>();
    map.put("field1", "value");
    map.put("field2", "not");
    client.hset("doc2", map);
    client.hset("doc1", map);

    SearchResult res = client.ftSearch(index, "value", FTSearchParams.searchParams().inOrder());
    assertEquals(2, res.getTotalResults());
    assertEquals("doc2", res.getDocuments().get(0).getId());
    assertEquals("value", res.getDocuments().get(0).get("field1"));
    assertEquals("not", res.getDocuments().get(0).get("field2"));
  }

  @Test
  public void testHNSWVectorSimilarity() {
    Map<String, Object> attr = new HashMap<>();
    attr.put("TYPE", "FLOAT32");
    attr.put("DIM", 2);
    attr.put("DISTANCE_METRIC", "L2");

    assertOK(client.ftCreate(index, VectorField.builder().fieldName("v")
        .algorithm(VectorAlgorithm.HNSW).attributes(attr).build()));

    client.hset("a", "v", "aaaaaaaa");
    client.hset("b", "v", "aaaabaaa");
    client.hset("c", "v", "aaaaabaa");

    FTSearchParams searchParams = FTSearchParams.searchParams()
        .addParam("vec", "aaaaaaaa")
        .sortBy("__v_score", SortingOrder.ASC)
        .returnFields("__v_score")
        .dialect(2);
    Document doc1 = client.ftSearch(index, "*=>[KNN 2 @v $vec]", searchParams).getDocuments().get(0);
    assertEquals("a", doc1.getId());
    assertEquals("0", doc1.get("__v_score"));
  }

  @Test
  public void testFlatVectorSimilarity() {
    assertOK(client.ftCreate(index,
        VectorField.builder().fieldName("v")
            .algorithm(VectorAlgorithm.FLAT)
            .addAttribute("TYPE", "FLOAT32")
            .addAttribute("DIM", 2)
            .addAttribute("DISTANCE_METRIC", "L2")
            .build()
    ));

    client.hset("a", "v", "aaaaaaaa");
    client.hset("b", "v", "aaaabaaa");
    client.hset("c", "v", "aaaaabaa");

    FTSearchParams searchParams = FTSearchParams.searchParams()
        .addParam("vec", "aaaaaaaa")
        .sortBy("__v_score", SortingOrder.ASC)
        .returnFields("__v_score")
        .dialect(2);

    Document doc1 = client.ftSearch(index, "*=>[KNN 2 @v $vec]", searchParams).getDocuments().get(0);
    assertEquals("a", doc1.getId());
    assertEquals("0", doc1.get("__v_score"));
  }

  @Test
  public void vectorFieldParams() {
    Map<String, Object> attr = new HashMap<>();
    attr.put("TYPE", "FLOAT32");
    attr.put("DIM", 2);
    attr.put("DISTANCE_METRIC", "L2");

    assertOK(client.ftCreate("testindex", new VectorField("vector", VectorAlgorithm.HNSW, attr).as("vec").indexMissing()));

    // assertOK(client.ftCreate("testnoindex", new VectorField("vector", VectorAlgorithm.HNSW, attr).as("vec").noIndex()));
    // throws Field `NOINDEX` does not have a type
  }

  @Test
  public void float16StorageType() {
    assertOK(client.ftCreate(index,
        VectorField.builder().fieldName("v")
<<<<<<< HEAD
            .algorithm(VectorAlgorithm.HNSW)
=======
            .algorithm(VectorField.VectorAlgorithm.HNSW)
>>>>>>> b47b70f5
            .addAttribute("TYPE", "FLOAT16")
            .addAttribute("DIM", 4)
            .addAttribute("DISTANCE_METRIC", "L2")
            .build()));
  }

  @Test
  public void bfloat16StorageType() {
    assertOK(client.ftCreate(index,
        VectorField.builder().fieldName("v")
<<<<<<< HEAD
            .algorithm(VectorAlgorithm.HNSW)
=======
            .algorithm(VectorField.VectorAlgorithm.HNSW)
>>>>>>> b47b70f5
            .addAttribute("TYPE", "BFLOAT16")
            .addAttribute("DIM", 4)
            .addAttribute("DISTANCE_METRIC", "L2")
            .build()));
  }

<<<<<<< HEAD
=======
  @Ignore
>>>>>>> b47b70f5
  @Test
  public void searchProfile() {
    assertOK(client.ftCreate(index, TextField.of("t1"), TextField.of("t2")));

    Map<String, String> hash = new HashMap<>();
    hash.put("t1", "foo");
    hash.put("t2", "bar");
    client.hset("doc1", hash);

    Map.Entry<SearchResult, Map<String, Object>> reply = client.ftProfileSearch(index,
        FTProfileParams.profileParams(), "foo", FTSearchParams.searchParams());

    SearchResult result = reply.getKey();
    assertEquals(1, result.getTotalResults());
    assertEquals(Collections.singletonList("doc1"), result.getDocuments().stream().map(Document::getId).collect(Collectors.toList()));

    Map<String, Object> profile = reply.getValue();
    Map<String, Object> iteratorsProfile;
    if (protocol != RedisProtocol.RESP3) {
      iteratorsProfile = (Map<String, Object>) profile.get("Iterators profile");
    } else {
      List iteratorsProfileList = (List) profile.get("Iterators profile");
      assertEquals(1, iteratorsProfileList.size());
      iteratorsProfile = (Map<String, Object>) iteratorsProfileList.get(0);
    }
    assertEquals("TEXT", iteratorsProfile.get("Type"));
    assertEquals("foo", iteratorsProfile.get("Term"));
    assertEquals(1L, iteratorsProfile.get("Counter"));
    assertEquals(1L, iteratorsProfile.get("Size"));
    assertSame(Double.class, iteratorsProfile.get("Time").getClass());

    assertEquals(Arrays.asList("Index", "Scorer", "Sorter", "Loader"),
        ((List<Map<String, Object>>) profile.get("Result processors profile")).stream()
            .map(map -> map.get("Type")).collect(Collectors.toList()));
  }

  @Ignore
  @Test
  public void vectorSearchProfile() {
    assertOK(client.ftCreate(index, VectorField.builder().fieldName("v")
        .algorithm(VectorAlgorithm.FLAT).addAttribute("TYPE", "FLOAT32")
        .addAttribute("DIM", 2).addAttribute("DISTANCE_METRIC", "L2").build(),
        TextField.of("t")));

    client.hset("1", toMap("v", "bababaca", "t", "hello"));
    client.hset("2", toMap("v", "babababa", "t", "hello"));
    client.hset("3", toMap("v", "aabbaabb", "t", "hello"));
    client.hset("4", toMap("v", "bbaabbaa", "t", "hello world"));
    client.hset("5", toMap("v", "aaaabbbb", "t", "hello world"));

    FTSearchParams searchParams = FTSearchParams.searchParams().addParam("vec", "aaaaaaaa")
        .sortBy("__v_score", SortingOrder.ASC).noContent().dialect(2);
    Map.Entry<SearchResult, Map<String, Object>> reply = client.ftProfileSearch(index,
        FTProfileParams.profileParams(), "*=>[KNN 3 @v $vec]", searchParams);
    assertEquals(3, reply.getKey().getTotalResults());

    assertEquals(Arrays.asList(4, 2, 1).toString(), reply.getKey().getDocuments()
        .stream().map(Document::getId).collect(Collectors.toList()).toString());

    Map<String, Object> profile = reply.getValue();

    if (protocol != RedisProtocol.RESP3) {
      assertEquals("VECTOR", ((Map<String, Object>) profile.get("Iterators profile")).get("Type"));
    } else {
      assertEquals(Arrays.asList("VECTOR"),
          ((List<Map<String, Object>>) profile.get("Iterators profile")).stream()
              .map(map -> map.get("Type")).collect(Collectors.toList()));
    }

    List<Map<String, Object>> resultProcessorsProfile
        = (List<Map<String, Object>>) reply.getValue().get("Result processors profile");
    assertEquals(3, resultProcessorsProfile.size());
    assertEquals("Index", resultProcessorsProfile.get(0).get("Type"));
    assertEquals("Sorter", resultProcessorsProfile.get(2).get("Type"));
  }

  @Ignore
  @Test
  public void maxPrefixExpansionSearchProfile() {
    final String configParam = "MAXPREFIXEXPANSIONS";
    String configValue = (String) client.ftConfigGet(configParam).get(configParam);
    try {
      client.ftConfigSet(configParam, "2");

      assertOK(client.ftCreate(index, TextField.of("t")));
      client.hset("1", "t", "foo1");
      client.hset("2", "t", "foo2");
      client.hset("3", "t", "foo3");

      Map.Entry<SearchResult, Map<String, Object>> reply = client.ftProfileSearch(index,
          FTProfileParams.profileParams(), "foo*", FTSearchParams.searchParams().limit(0, 0));
      // Warning=Max prefix expansion reached
      if (protocol != RedisProtocol.RESP3) {
        assertEquals("Max prefix expansion reached",
            ((Map) reply.getValue().get("Iterators profile")).get("Warning"));
      } else {
        assertEquals("Max prefix expansion reached",
            ((Map) ((List) reply.getValue().get("Iterators profile")).get(0)).get("Warning"));
      }
    } finally {
      client.ftConfigSet(configParam, configValue);
    }
  }

  @Ignore
  @Test
  public void noContentSearchProfile() {
    assertOK(client.ftCreate(index, TextField.of("t")));
    client.hset("1", "t", "foo");
    client.hset("2", "t", "bar");

    Map.Entry<SearchResult, Map<String, Object>> profile = client.ftProfileSearch(index,
        FTProfileParams.profileParams(), "foo -@t:baz", FTSearchParams.searchParams().noContent());

    Map<String, Object> depth0 = protocol != RedisProtocol.RESP3
        ? (Map<String, Object>) profile.getValue().get("Iterators profile")
        : ((List<Map<String, Object>>) profile.getValue().get("Iterators profile")).get(0);

    assertEquals("INTERSECT", depth0.get("Type"));
    List<Map<String, Object>> depth0_children = (List<Map<String, Object>>) depth0.get("Child iterators");
    assertEquals("TEXT", depth0_children.get(0).get("Type"));
    Map<String, Object> depth1 = depth0_children.get(1);
    assertEquals("NOT", depth1.get("Type"));
    if (protocol != RedisProtocol.RESP3) {
      List<Map<String, Object>> depth1_children = (List<Map<String, Object>>) depth1.get("Child iterators");
      assertEquals(1, depth1_children.size());
      assertEquals("EMPTY", depth1_children.get(0).get("Type"));
    } else {
      assertEquals("EMPTY", ((Map<String, Object>) depth1.get("Child iterator")).get("Type"));
    }
  }

  @Ignore
  @Test
  public void deepReplySearchProfile() {
    assertOK(client.ftCreate(index, TextField.of("t")));
    client.hset("1", "t", "hello");
    client.hset("2", "t", "world");

    Map.Entry<SearchResult, Map<String, Object>> profile
        = client.ftProfileSearch(index, FTProfileParams.profileParams(),
            "hello(hello(hello(hello(hello(hello)))))", FTSearchParams.searchParams().noContent());

    Map<String, Object> depth0 = protocol != RedisProtocol.RESP3
        ? (Map<String, Object>) profile.getValue().get("Iterators profile")
        : ((List<Map<String, Object>>) profile.getValue().get("Iterators profile")).get(0);

    AtomicInteger intersectLevelCount = new AtomicInteger();
    AtomicInteger textLevelCount = new AtomicInteger();
    deepReplySearchProfile_assertProfile(depth0, intersectLevelCount, textLevelCount);
    assertThat(intersectLevelCount.get(), Matchers.greaterThan(0));
    assertThat(textLevelCount.get(), Matchers.greaterThan(0));
  }

  private void deepReplySearchProfile_assertProfile(Map<String, Object> attr,
      AtomicInteger intersectLevelCount, AtomicInteger textLevelCount) {

    String type = (String) attr.get("Type");
    assertThat(type, Matchers.not(Matchers.blankOrNullString()));

    switch (type) {
      case "INTERSECT":
        assertThat(attr, Matchers.hasKey("Child iterators"));
        intersectLevelCount.incrementAndGet();
        deepReplySearchProfile_assertProfile((Map) ((List) attr.get("Child iterators")).get(0),
            intersectLevelCount, textLevelCount);
        break;
      case "TEXT":
        assertThat(attr, Matchers.hasKey("Term"));
        textLevelCount.incrementAndGet();
        break;
    }
  }

  @Ignore
  @Test
  public void limitedSearchProfile() {
    assertOK(client.ftCreate(index, TextField.of("t")));
    client.hset("1", "t", "hello");
    client.hset("2", "t", "hell");
    client.hset("3", "t", "help");
    client.hset("4", "t", "helowa");

    Map.Entry<SearchResult, Map<String, Object>> profile = client.ftProfileSearch(index,
        FTProfileParams.profileParams().limited(), "%hell% hel*", FTSearchParams.searchParams().noContent());

    Map<String, Object> depth0 = protocol != RedisProtocol.RESP3
        ? (Map<String, Object>) profile.getValue().get("Iterators profile")
        : ((List<Map<String, Object>>) profile.getValue().get("Iterators profile")).get(0);

    assertEquals("INTERSECT", depth0.get("Type"));
    assertEquals(3L, depth0.get("Counter"));

    List<Map<String, Object>> depth0_children = (List<Map<String, Object>>) depth0.get("Child iterators");
    assertFalse(depth0_children.isEmpty());
    for (Map<String, Object> depth1 : depth0_children) {
      assertEquals("UNION", depth1.get("Type"));
      assertNotNull(depth1.get("Query type"));
      if (protocol != RedisProtocol.RESP3) {
        List depth1_children = (List) depth1.get("Child iterators");
        assertEquals(1, depth1_children.size());
        assertSame(String.class, depth1_children.get(0).getClass());
      } else {
        assertSame(String.class, depth1.get("Child iterators").getClass());
      }
    }
  }

  @Test
  public void list() {
    assertEquals(Collections.emptySet(), client.ftList());

    final int count = 20;
    Set<String> names = new HashSet<>();
    for (int i = 0; i < count; i++) {
      final String name = "idx" + i;
      assertOK(client.ftCreate(name, TextField.of("t" + i)));
      names.add(name);
    }
    assertEquals(names, client.ftList());
  }

  @Test
  public void broadcast() {
    String reply = client.ftCreate(index, TextField.of("t"));
    assertOK(reply);
  }

  @Test
  public void searchIteration() {
    assertOK(client.ftCreate(index, FTCreateParams.createParams(),
        TextField.of("first"), TextField.of("last"), NumericField.of("age")));

    client.hset("profesor:5555", toMap("first", "Albert", "last", "Blue", "age", "55"));
    client.hset("student:1111", toMap("first", "Joe", "last", "Dod", "age", "18"));
    client.hset("pupil:2222", toMap("first", "Jen", "last", "Rod", "age", "14"));
    client.hset("student:3333", toMap("first", "El", "last", "Mark", "age", "17"));
    client.hset("pupil:4444", toMap("first", "Pat", "last", "Shu", "age", "21"));
    client.hset("student:5555", toMap("first", "Joen", "last", "Ko", "age", "20"));
    client.hset("teacher:6666", toMap("first", "Pat", "last", "Rod", "age", "20"));

    FtSearchIteration search = client.ftSearchIteration(3, index, "*", FTSearchParams.searchParams());
    int total = 0;
    while (!search.isIterationCompleted()) {
      SearchResult result = search.nextBatch();
      int count = result.getDocuments().size();
      assertThat(count, Matchers.lessThanOrEqualTo(3));
      total += count;
    }
    assertEquals(7, total);
  }

  @Test
  public void searchIterationCollect() {
    assertOK(client.ftCreate(index, FTCreateParams.createParams(),
        TextField.of("first"), TextField.of("last"), NumericField.of("age")));

    client.hset("profesor:5555", toMap("first", "Albert", "last", "Blue", "age", "55"));
    client.hset("student:1111", toMap("first", "Joe", "last", "Dod", "age", "18"));
    client.hset("pupil:2222", toMap("first", "Jen", "last", "Rod", "age", "14"));
    client.hset("student:3333", toMap("first", "El", "last", "Mark", "age", "17"));
    client.hset("pupil:4444", toMap("first", "Pat", "last", "Shu", "age", "21"));
    client.hset("student:5555", toMap("first", "Joen", "last", "Ko", "age", "20"));
    client.hset("teacher:6666", toMap("first", "Pat", "last", "Rod", "age", "20"));

    ArrayList<Document> collect = new ArrayList<>();
    client.ftSearchIteration(3, index, "*", FTSearchParams.searchParams()).collect(collect);
    assertEquals(7, collect.size());
    assertEquals(Arrays.asList("profesor:5555", "student:1111", "pupil:2222", "student:3333",
        "pupil:4444", "student:5555", "teacher:6666").stream().collect(Collectors.toSet()),
        collect.stream().map(Document::getId).collect(Collectors.toSet()));
  }

  @Test
  public void escapeUtil() {
    assertOK(client.ftCreate(index, TextField.of("txt")));

    client.hset("doc1", "txt", RediSearchUtil.escape("hello-world"));
    assertNotEquals("hello-world", client.hget("doc1", "txt"));
    assertEquals("hello-world", RediSearchUtil.unescape(client.hget("doc1", "txt")));

    SearchResult resultNoEscape = client.ftSearch(index, "hello-world");
    assertEquals(0, resultNoEscape.getTotalResults());

    SearchResult resultEscaped = client.ftSearch(index, RediSearchUtil.escapeQuery("hello-world"));
    assertEquals(1, resultEscaped.getTotalResults());
  }

  @Test
  public void escapeMapUtil() {
    client.hset("doc2", RediSearchUtil.toStringMap(Collections.singletonMap("txt", "hello-world"), true));
    assertNotEquals("hello-world", client.hget("doc2", "txt"));
    assertEquals("hello-world", RediSearchUtil.unescape(client.hget("doc2", "txt")));
  }

  @Test
  public void hsetObject() {
    float[] floats = new float[]{0.2f};
    assertEquals(1L, client.hsetObject("obj", "floats", floats));
    assertArrayEquals(RediSearchUtil.toByteArray(floats),
        client.hget("obj".getBytes(), "floats".getBytes()));

    GeoCoordinate geo = new GeoCoordinate(-0.441, 51.458);
    Map<String, Object> fields = new HashMap<>();
    fields.put("title", "hello world");
    fields.put("loc", geo);
    assertEquals(2L, client.hsetObject("obj", fields));
    Map<String, String> stringMap = client.hgetAll("obj");
    assertEquals(3, stringMap.size());
    assertEquals("hello world", stringMap.get("title"));
    assertEquals(geo.getLongitude() + "," + geo.getLatitude(), stringMap.get("loc"));
  }
}<|MERGE_RESOLUTION|>--- conflicted
+++ resolved
@@ -610,11 +610,7 @@
             .dialect(2)).getTotalResults());
 
     assertEquals(1, client.ftSearch(index, "@numval:[$eq]",
-<<<<<<< HEAD
-        FTSearchParams.searchParams().addParam("eq", 2).dialect(5)).getTotalResults());
-=======
         FTSearchParams.searchParams().addParam("eq", 2).dialect(4)).getTotalResults());
->>>>>>> b47b70f5
   }
 
   @Test
@@ -677,11 +673,7 @@
     assertEquals(1, res.getTotalResults());
     assertEquals("king:1", res.getDocuments().get(0).getId());
 
-<<<<<<< HEAD
-    res = client.ftSearch(index, "@num:[42]", FTSearchParams.searchParams().dialect(5));
-=======
     res = client.ftSearch(index, "@num:[42]", FTSearchParams.searchParams().dialect(4));
->>>>>>> b47b70f5
     assertEquals(1, res.getTotalResults());
     assertEquals("king:1", res.getDocuments().get(0).getId());
   }
@@ -1204,11 +1196,7 @@
   public void float16StorageType() {
     assertOK(client.ftCreate(index,
         VectorField.builder().fieldName("v")
-<<<<<<< HEAD
             .algorithm(VectorAlgorithm.HNSW)
-=======
-            .algorithm(VectorField.VectorAlgorithm.HNSW)
->>>>>>> b47b70f5
             .addAttribute("TYPE", "FLOAT16")
             .addAttribute("DIM", 4)
             .addAttribute("DISTANCE_METRIC", "L2")
@@ -1219,21 +1207,14 @@
   public void bfloat16StorageType() {
     assertOK(client.ftCreate(index,
         VectorField.builder().fieldName("v")
-<<<<<<< HEAD
             .algorithm(VectorAlgorithm.HNSW)
-=======
-            .algorithm(VectorField.VectorAlgorithm.HNSW)
->>>>>>> b47b70f5
             .addAttribute("TYPE", "BFLOAT16")
             .addAttribute("DIM", 4)
             .addAttribute("DISTANCE_METRIC", "L2")
             .build()));
   }
 
-<<<<<<< HEAD
-=======
   @Ignore
->>>>>>> b47b70f5
   @Test
   public void searchProfile() {
     assertOK(client.ftCreate(index, TextField.of("t1"), TextField.of("t2")));

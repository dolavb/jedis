--- conflicted
+++ resolved
@@ -51,23 +51,9 @@
     Iterator<Jedis> it = shardedJedis.getAllShards().iterator();
     Jedis deadClient = it.next();
     deadClient.clientSetname("DEAD");
-<<<<<<< HEAD
-
-    for (String clientInfo : deadClient.clientList().split("\n")) {
-      if (clientInfo.contains("DEAD")) {
-        // Ugly, but cmon, it's a test.
-        String[] hostAndPort = clientInfo.split(" ")[1].split("=")[1].split(":");
-        // It would be better if we kill the client by Id as it's safer but jedis doesn't implement
-        // the command yet.
-        deadClient.clientKill(hostAndPort[0] + ":" + hostAndPort[1]);
-      }
-    }
-
-=======
 
     ClientKillerUtil.killClient(deadClient, "DEAD");
 
->>>>>>> d1842a2a
     assertEquals(true, deadClient.isConnected());
     assertEquals(false, deadClient.getClient().getSocket().isClosed());
     assertEquals(false, deadClient.getClient().isBroken()); // normal - not found

package redis.clients.jedis.tests.commands;

import java.util.LinkedHashSet;
import java.util.Set;

import javax.swing.text.html.MinimalHTMLWriter;

import org.junit.Test;

import redis.clients.jedis.ScanParams;
import redis.clients.jedis.ScanResult;
import redis.clients.jedis.Tuple;
import redis.clients.jedis.ZParams;
import redis.clients.util.SafeEncoder;
import static redis.clients.jedis.ScanParams.SCAN_POINTER_START;
import static redis.clients.jedis.ScanParams.SCAN_POINTER_START_BINARY;

public class SortedSetCommandsTest extends JedisCommandTestBase {
    final byte[] bfoo = { 0x01, 0x02, 0x03, 0x04 };
    final byte[] bbar = { 0x05, 0x06, 0x07, 0x08 };
    final byte[] bcar = { 0x09, 0x0A, 0x0B, 0x0C };
    final byte[] ba = { 0x0A };
    final byte[] bb = { 0x0B };
    final byte[] bc = { 0x0C };
<<<<<<< HEAD
    final byte[] bInclusiveB = { 0x5B, 0x0B }; 
    final byte[] bExclusiveC = { 0x28, 0x0C }; 
    final byte[] bLexMinusInf = { 0x2D };
    final byte[] bLexPlusInf = { 0x2B };
=======
    
    final byte[] bbar1 = { 0x05, 0x06, 0x07, 0x08, 0x0A };
    final byte[] bbar2 = { 0x05, 0x06, 0x07, 0x08, 0x0B };
    final byte[] bbar3 = { 0x05, 0x06, 0x07, 0x08, 0x0C };
    final byte[] bbarstar = { 0x05, 0x06, 0x07, 0x08, '*' };
>>>>>>> 36810dfc

    @Test
    public void zadd() {
	long status = jedis.zadd("foo", 1d, "a");
	assertEquals(1, status);

	status = jedis.zadd("foo", 10d, "b");
	assertEquals(1, status);

	status = jedis.zadd("foo", 0.1d, "c");
	assertEquals(1, status);

	status = jedis.zadd("foo", 2d, "a");
	assertEquals(0, status);

	// Binary
	long bstatus = jedis.zadd(bfoo, 1d, ba);
	assertEquals(1, bstatus);

	bstatus = jedis.zadd(bfoo, 10d, bb);
	assertEquals(1, bstatus);

	bstatus = jedis.zadd(bfoo, 0.1d, bc);
	assertEquals(1, bstatus);

	bstatus = jedis.zadd(bfoo, 2d, ba);
	assertEquals(0, bstatus);

    }
    
    @Test
    public void zrange() {
	jedis.zadd("foo", 1d, "a");
	jedis.zadd("foo", 10d, "b");
	jedis.zadd("foo", 0.1d, "c");
	jedis.zadd("foo", 2d, "a");

	Set<String> expected = new LinkedHashSet<String>();
	expected.add("c");
	expected.add("a");

	Set<String> range = jedis.zrange("foo", 0, 1);
	assertEquals(expected, range);

	expected.add("b");
	range = jedis.zrange("foo", 0, 100);
	assertEquals(expected, range);

	// Binary
	jedis.zadd(bfoo, 1d, ba);
	jedis.zadd(bfoo, 10d, bb);
	jedis.zadd(bfoo, 0.1d, bc);
	jedis.zadd(bfoo, 2d, ba);

	Set<byte[]> bexpected = new LinkedHashSet<byte[]>();
	bexpected.add(bc);
	bexpected.add(ba);

	Set<byte[]> brange = jedis.zrange(bfoo, 0, 1);
	assertEquals(bexpected, brange);

	bexpected.add(bb);
	brange = jedis.zrange(bfoo, 0, 100);
	assertEquals(bexpected, brange);

    }
    
    @Test
    public void zrangeByLex() {
	jedis.zadd("foo", 1, "aa");
	jedis.zadd("foo", 1, "c");
	jedis.zadd("foo", 1, "bb");
	jedis.zadd("foo", 1, "d");
	
	Set<String> expected = new LinkedHashSet<String>();
	expected.add("bb");
	expected.add("c");
	
	// exclusive aa ~ inclusive c
	assertEquals(expected, jedis.zrangeByLex("foo", "(aa", "[c"));
	
	expected.clear();
	expected.add("bb");
	expected.add("c");
	
	// with LIMIT
	assertEquals(expected, jedis.zrangeByLex("foo", "-", "+", 1, 2));	
    }
    
    @Test
    public void zrangeByLexBinary() {
	// binary
	jedis.zadd(bfoo, 1, ba);
	jedis.zadd(bfoo, 1, bc);
	jedis.zadd(bfoo, 1, bb);

	Set<byte[]> bExpected = new LinkedHashSet<byte[]>();
	bExpected.add(bb);

	assertEquals(bExpected, jedis.zrangeByLex(bfoo, bInclusiveB, bExclusiveC));

	bExpected.clear();
	bExpected.add(ba);
	bExpected.add(bb);

	// with LIMIT 
	assertEquals(bExpected, jedis.zrangeByLex(bfoo, bLexMinusInf, bLexPlusInf, 0, 2));
    }

    @Test
    public void zrevrange() {
	jedis.zadd("foo", 1d, "a");
	jedis.zadd("foo", 10d, "b");
	jedis.zadd("foo", 0.1d, "c");
	jedis.zadd("foo", 2d, "a");

	Set<String> expected = new LinkedHashSet<String>();
	expected.add("b");
	expected.add("a");

	Set<String> range = jedis.zrevrange("foo", 0, 1);
	assertEquals(expected, range);

	expected.add("c");
	range = jedis.zrevrange("foo", 0, 100);
	assertEquals(expected, range);

	// Binary
	jedis.zadd(bfoo, 1d, ba);
	jedis.zadd(bfoo, 10d, bb);
	jedis.zadd(bfoo, 0.1d, bc);
	jedis.zadd(bfoo, 2d, ba);

	Set<byte[]> bexpected = new LinkedHashSet<byte[]>();
	bexpected.add(bb);
	bexpected.add(ba);

	Set<byte[]> brange = jedis.zrevrange(bfoo, 0, 1);
	assertEquals(bexpected, brange);

	bexpected.add(bc);
	brange = jedis.zrevrange(bfoo, 0, 100);
	assertEquals(bexpected, brange);

    }

    @Test
    public void zrem() {
	jedis.zadd("foo", 1d, "a");
	jedis.zadd("foo", 2d, "b");

	long status = jedis.zrem("foo", "a");

	Set<String> expected = new LinkedHashSet<String>();
	expected.add("b");

	assertEquals(1, status);
	assertEquals(expected, jedis.zrange("foo", 0, 100));

	status = jedis.zrem("foo", "bar");

	assertEquals(0, status);

	// Binary
	jedis.zadd(bfoo, 1d, ba);
	jedis.zadd(bfoo, 2d, bb);

	long bstatus = jedis.zrem(bfoo, ba);

	Set<byte[]> bexpected = new LinkedHashSet<byte[]>();
	bexpected.add(bb);

	assertEquals(1, bstatus);
	assertEquals(bexpected, jedis.zrange(bfoo, 0, 100));

	bstatus = jedis.zrem(bfoo, bbar);

	assertEquals(0, bstatus);

    }

    @Test
    public void zincrby() {
	jedis.zadd("foo", 1d, "a");
	jedis.zadd("foo", 2d, "b");

	double score = jedis.zincrby("foo", 2d, "a");

	Set<String> expected = new LinkedHashSet<String>();
	expected.add("a");
	expected.add("b");

	assertEquals(3d, score, 0);
	assertEquals(expected, jedis.zrange("foo", 0, 100));

	// Binary
	jedis.zadd(bfoo, 1d, ba);
	jedis.zadd(bfoo, 2d, bb);

	double bscore = jedis.zincrby(bfoo, 2d, ba);

	Set<byte[]> bexpected = new LinkedHashSet<byte[]>();
	bexpected.add(bb);
	bexpected.add(ba);

	assertEquals(3d, bscore, 0);
	assertEquals(bexpected, jedis.zrange(bfoo, 0, 100));

    }

    @Test
    public void zrank() {
	jedis.zadd("foo", 1d, "a");
	jedis.zadd("foo", 2d, "b");

	long rank = jedis.zrank("foo", "a");
	assertEquals(0, rank);

	rank = jedis.zrank("foo", "b");
	assertEquals(1, rank);

	assertNull(jedis.zrank("car", "b"));

	// Binary
	jedis.zadd(bfoo, 1d, ba);
	jedis.zadd(bfoo, 2d, bb);

	long brank = jedis.zrank(bfoo, ba);
	assertEquals(0, brank);

	brank = jedis.zrank(bfoo, bb);
	assertEquals(1, brank);

	assertNull(jedis.zrank(bcar, bb));

    }

    @Test
    public void zrevrank() {
	jedis.zadd("foo", 1d, "a");
	jedis.zadd("foo", 2d, "b");

	long rank = jedis.zrevrank("foo", "a");
	assertEquals(1, rank);

	rank = jedis.zrevrank("foo", "b");
	assertEquals(0, rank);

	// Binary
	jedis.zadd(bfoo, 1d, ba);
	jedis.zadd(bfoo, 2d, bb);

	long brank = jedis.zrevrank(bfoo, ba);
	assertEquals(1, brank);

	brank = jedis.zrevrank(bfoo, bb);
	assertEquals(0, brank);

    }

    @Test
    public void zrangeWithScores() {
	jedis.zadd("foo", 1d, "a");
	jedis.zadd("foo", 10d, "b");
	jedis.zadd("foo", 0.1d, "c");
	jedis.zadd("foo", 2d, "a");

	Set<Tuple> expected = new LinkedHashSet<Tuple>();
	expected.add(new Tuple("c", 0.1d));
	expected.add(new Tuple("a", 2d));

	Set<Tuple> range = jedis.zrangeWithScores("foo", 0, 1);
	assertEquals(expected, range);

	expected.add(new Tuple("b", 10d));
	range = jedis.zrangeWithScores("foo", 0, 100);
	assertEquals(expected, range);

	// Binary
	jedis.zadd(bfoo, 1d, ba);
	jedis.zadd(bfoo, 10d, bb);
	jedis.zadd(bfoo, 0.1d, bc);
	jedis.zadd(bfoo, 2d, ba);

	Set<Tuple> bexpected = new LinkedHashSet<Tuple>();
	bexpected.add(new Tuple(bc, 0.1d));
	bexpected.add(new Tuple(ba, 2d));

	Set<Tuple> brange = jedis.zrangeWithScores(bfoo, 0, 1);
	assertEquals(bexpected, brange);

	bexpected.add(new Tuple(bb, 10d));
	brange = jedis.zrangeWithScores(bfoo, 0, 100);
	assertEquals(bexpected, brange);

    }

    @Test
    public void zrevrangeWithScores() {
	jedis.zadd("foo", 1d, "a");
	jedis.zadd("foo", 10d, "b");
	jedis.zadd("foo", 0.1d, "c");
	jedis.zadd("foo", 2d, "a");

	Set<Tuple> expected = new LinkedHashSet<Tuple>();
	expected.add(new Tuple("b", 10d));
	expected.add(new Tuple("a", 2d));

	Set<Tuple> range = jedis.zrevrangeWithScores("foo", 0, 1);
	assertEquals(expected, range);

	expected.add(new Tuple("c", 0.1d));
	range = jedis.zrevrangeWithScores("foo", 0, 100);
	assertEquals(expected, range);

	// Binary
	jedis.zadd(bfoo, 1d, ba);
	jedis.zadd(bfoo, 10d, bb);
	jedis.zadd(bfoo, 0.1d, bc);
	jedis.zadd(bfoo, 2d, ba);

	Set<Tuple> bexpected = new LinkedHashSet<Tuple>();
	bexpected.add(new Tuple(bb, 10d));
	bexpected.add(new Tuple(ba, 2d));

	Set<Tuple> brange = jedis.zrevrangeWithScores(bfoo, 0, 1);
	assertEquals(bexpected, brange);

	bexpected.add(new Tuple(bc, 0.1d));
	brange = jedis.zrevrangeWithScores(bfoo, 0, 100);
	assertEquals(bexpected, brange);

    }

    @Test
    public void zcard() {
	jedis.zadd("foo", 1d, "a");
	jedis.zadd("foo", 10d, "b");
	jedis.zadd("foo", 0.1d, "c");
	jedis.zadd("foo", 2d, "a");

	long size = jedis.zcard("foo");
	assertEquals(3, size);

	// Binary
	jedis.zadd(bfoo, 1d, ba);
	jedis.zadd(bfoo, 10d, bb);
	jedis.zadd(bfoo, 0.1d, bc);
	jedis.zadd(bfoo, 2d, ba);

	long bsize = jedis.zcard(bfoo);
	assertEquals(3, bsize);

    }

    @Test
    public void zscore() {
	jedis.zadd("foo", 1d, "a");
	jedis.zadd("foo", 10d, "b");
	jedis.zadd("foo", 0.1d, "c");
	jedis.zadd("foo", 2d, "a");

	Double score = jedis.zscore("foo", "b");
	assertEquals((Double) 10d, score);

	score = jedis.zscore("foo", "c");
	assertEquals((Double) 0.1d, score);

	score = jedis.zscore("foo", "s");
	assertNull(score);

	// Binary
	jedis.zadd(bfoo, 1d, ba);
	jedis.zadd(bfoo, 10d, bb);
	jedis.zadd(bfoo, 0.1d, bc);
	jedis.zadd(bfoo, 2d, ba);

	Double bscore = jedis.zscore(bfoo, bb);
	assertEquals((Double) 10d, bscore);

	bscore = jedis.zscore(bfoo, bc);
	assertEquals((Double) 0.1d, bscore);

	bscore = jedis.zscore(bfoo, SafeEncoder.encode("s"));
	assertNull(bscore);

    }

    @Test
    public void zcount() {
	jedis.zadd("foo", 1d, "a");
	jedis.zadd("foo", 10d, "b");
	jedis.zadd("foo", 0.1d, "c");
	jedis.zadd("foo", 2d, "a");

	long result = jedis.zcount("foo", 0.01d, 2.1d);

	assertEquals(2, result);

	result = jedis.zcount("foo", "(0.01", "+inf");

	assertEquals(3, result);

	// Binary
	jedis.zadd(bfoo, 1d, ba);
	jedis.zadd(bfoo, 10d, bb);
	jedis.zadd(bfoo, 0.1d, bc);
	jedis.zadd(bfoo, 2d, ba);

	long bresult = jedis.zcount(bfoo, 0.01d, 2.1d);

	assertEquals(2, bresult);

	bresult = jedis.zcount(bfoo, SafeEncoder.encode("(0.01"),
		SafeEncoder.encode("+inf"));

	assertEquals(3, bresult);
    }
    
    @Test
    public void zlexcount() {
	jedis.zadd("foo", 1, "a");
	jedis.zadd("foo", 1, "b");
	jedis.zadd("foo", 1, "c");
	jedis.zadd("foo", 1, "aa");

	long result = jedis.zlexcount("foo", "[aa", "(c");
	assertEquals(2, result);

	result = jedis.zlexcount("foo", "-", "+");
	assertEquals(4, result);
	
	result = jedis.zlexcount("foo", "-", "(c");
	assertEquals(3, result);
	
	result = jedis.zlexcount("foo", "[aa", "+");
	assertEquals(3, result);
    }
    
    @Test
    public void zlexcountBinary() {
	// Binary
	jedis.zadd(bfoo, 1, ba);
	jedis.zadd(bfoo, 1, bc);
	jedis.zadd(bfoo, 1, bb);

	long result = jedis.zlexcount(bfoo, bInclusiveB, bExclusiveC);
	assertEquals(1, result);

	result = jedis.zlexcount(bfoo, bLexMinusInf, bLexPlusInf);
	assertEquals(3, result);
    }

    @Test
    public void zrangebyscore() {
	jedis.zadd("foo", 1d, "a");
	jedis.zadd("foo", 10d, "b");
	jedis.zadd("foo", 0.1d, "c");
	jedis.zadd("foo", 2d, "a");

	Set<String> range = jedis.zrangeByScore("foo", 0d, 2d);

	Set<String> expected = new LinkedHashSet<String>();
	expected.add("c");
	expected.add("a");

	assertEquals(expected, range);

	range = jedis.zrangeByScore("foo", 0d, 2d, 0, 1);

	expected = new LinkedHashSet<String>();
	expected.add("c");

	assertEquals(expected, range);

	range = jedis.zrangeByScore("foo", 0d, 2d, 1, 1);
	Set<String> range2 = jedis.zrangeByScore("foo", "-inf", "(2");
	assertEquals(expected, range2);

	expected = new LinkedHashSet<String>();
	expected.add("a");

	assertEquals(expected, range);

	// Binary
	jedis.zadd(bfoo, 1d, ba);
	jedis.zadd(bfoo, 10d, bb);
	jedis.zadd(bfoo, 0.1d, bc);
	jedis.zadd(bfoo, 2d, ba);

	Set<byte[]> brange = jedis.zrangeByScore(bfoo, 0d, 2d);

	Set<byte[]> bexpected = new LinkedHashSet<byte[]>();
	bexpected.add(bc);
	bexpected.add(ba);

	assertEquals(bexpected, brange);

	brange = jedis.zrangeByScore(bfoo, 0d, 2d, 0, 1);

	bexpected = new LinkedHashSet<byte[]>();
	bexpected.add(bc);

	assertEquals(bexpected, brange);

	brange = jedis.zrangeByScore(bfoo, 0d, 2d, 1, 1);
	Set<byte[]> brange2 = jedis.zrangeByScore(bfoo,
		SafeEncoder.encode("-inf"), SafeEncoder.encode("(2"));
	assertEquals(bexpected, brange2);

	bexpected = new LinkedHashSet<byte[]>();
	bexpected.add(ba);

	assertEquals(bexpected, brange);

    }

    @Test
    public void zrevrangebyscore() {
	jedis.zadd("foo", 1.0d, "a");
	jedis.zadd("foo", 2.0d, "b");
	jedis.zadd("foo", 3.0d, "c");
	jedis.zadd("foo", 4.0d, "d");
	jedis.zadd("foo", 5.0d, "e");

	Set<String> range = jedis.zrevrangeByScore("foo", 3d,
		Double.NEGATIVE_INFINITY, 0, 1);
	Set<String> expected = new LinkedHashSet<String>();
	expected.add("c");

	assertEquals(expected, range);

	range = jedis.zrevrangeByScore("foo", 3.5d, Double.NEGATIVE_INFINITY,
		0, 2);
	expected = new LinkedHashSet<String>();
	expected.add("c");
	expected.add("b");

	assertEquals(expected, range);

	range = jedis.zrevrangeByScore("foo", 3.5d, Double.NEGATIVE_INFINITY,
		1, 1);
	expected = new LinkedHashSet<String>();
	expected.add("b");

	assertEquals(expected, range);

	range = jedis.zrevrangeByScore("foo", 4d, 2d);
	expected = new LinkedHashSet<String>();
	expected.add("d");
	expected.add("c");
	expected.add("b");

	assertEquals(expected, range);

	range = jedis.zrevrangeByScore("foo", "+inf", "(4");
	expected = new LinkedHashSet<String>();
	expected.add("e");

	assertEquals(expected, range);

	// Binary
	jedis.zadd(bfoo, 1d, ba);
	jedis.zadd(bfoo, 10d, bb);
	jedis.zadd(bfoo, 0.1d, bc);
	jedis.zadd(bfoo, 2d, ba);

	Set<byte[]> brange = jedis.zrevrangeByScore(bfoo, 2d, 0d);

	Set<byte[]> bexpected = new LinkedHashSet<byte[]>();
	bexpected.add(bc);
	bexpected.add(ba);

	assertEquals(bexpected, brange);

	brange = jedis.zrevrangeByScore(bfoo, 2d, 0d, 0, 1);

	bexpected = new LinkedHashSet<byte[]>();
	bexpected.add(ba);

	assertEquals(bexpected, brange);

	Set<byte[]> brange2 = jedis.zrevrangeByScore(bfoo,
		SafeEncoder.encode("+inf"), SafeEncoder.encode("(2"));

	bexpected = new LinkedHashSet<byte[]>();
	bexpected.add(bb);

	assertEquals(bexpected, brange2);

	brange = jedis.zrevrangeByScore(bfoo, 2d, 0d, 1, 1);
	bexpected = new LinkedHashSet<byte[]>();
	bexpected.add(bc);

	assertEquals(bexpected, brange);
    }

    @Test
    public void zrangebyscoreWithScores() {
	jedis.zadd("foo", 1d, "a");
	jedis.zadd("foo", 10d, "b");
	jedis.zadd("foo", 0.1d, "c");
	jedis.zadd("foo", 2d, "a");

	Set<Tuple> range = jedis.zrangeByScoreWithScores("foo", 0d, 2d);

	Set<Tuple> expected = new LinkedHashSet<Tuple>();
	expected.add(new Tuple("c", 0.1d));
	expected.add(new Tuple("a", 2d));

	assertEquals(expected, range);

	range = jedis.zrangeByScoreWithScores("foo", 0d, 2d, 0, 1);

	expected = new LinkedHashSet<Tuple>();
	expected.add(new Tuple("c", 0.1d));

	assertEquals(expected, range);

	range = jedis.zrangeByScoreWithScores("foo", 0d, 2d, 1, 1);

	expected = new LinkedHashSet<Tuple>();
	expected.add(new Tuple("a", 2d));

	assertEquals(expected, range);

	// Binary

	jedis.zadd(bfoo, 1d, ba);
	jedis.zadd(bfoo, 10d, bb);
	jedis.zadd(bfoo, 0.1d, bc);
	jedis.zadd(bfoo, 2d, ba);

	Set<Tuple> brange = jedis.zrangeByScoreWithScores(bfoo, 0d, 2d);

	Set<Tuple> bexpected = new LinkedHashSet<Tuple>();
	bexpected.add(new Tuple(bc, 0.1d));
	bexpected.add(new Tuple(ba, 2d));

	assertEquals(bexpected, brange);

	brange = jedis.zrangeByScoreWithScores(bfoo, 0d, 2d, 0, 1);

	bexpected = new LinkedHashSet<Tuple>();
	bexpected.add(new Tuple(bc, 0.1d));

	assertEquals(bexpected, brange);

	brange = jedis.zrangeByScoreWithScores(bfoo, 0d, 2d, 1, 1);

	bexpected = new LinkedHashSet<Tuple>();
	bexpected.add(new Tuple(ba, 2d));

	assertEquals(bexpected, brange);

    }

    @Test
    public void zrevrangebyscoreWithScores() {
	jedis.zadd("foo", 1.0d, "a");
	jedis.zadd("foo", 2.0d, "b");
	jedis.zadd("foo", 3.0d, "c");
	jedis.zadd("foo", 4.0d, "d");
	jedis.zadd("foo", 5.0d, "e");

	Set<Tuple> range = jedis.zrevrangeByScoreWithScores("foo", 3d,
		Double.NEGATIVE_INFINITY, 0, 1);
	Set<Tuple> expected = new LinkedHashSet<Tuple>();
	expected.add(new Tuple("c", 3.0d));

	assertEquals(expected, range);

	range = jedis.zrevrangeByScoreWithScores("foo", 3.5d,
		Double.NEGATIVE_INFINITY, 0, 2);
	expected = new LinkedHashSet<Tuple>();
	expected.add(new Tuple("c", 3.0d));
	expected.add(new Tuple("b", 2.0d));

	assertEquals(expected, range);

	range = jedis.zrevrangeByScoreWithScores("foo", 3.5d,
		Double.NEGATIVE_INFINITY, 1, 1);
	expected = new LinkedHashSet<Tuple>();
	expected.add(new Tuple("b", 2.0d));

	assertEquals(expected, range);

	range = jedis.zrevrangeByScoreWithScores("foo", 4d, 2d);
	expected = new LinkedHashSet<Tuple>();
	expected.add(new Tuple("d", 4.0d));
	expected.add(new Tuple("c", 3.0d));
	expected.add(new Tuple("b", 2.0d));

	assertEquals(expected, range);

	// Binary
	jedis.zadd(bfoo, 1d, ba);
	jedis.zadd(bfoo, 10d, bb);
	jedis.zadd(bfoo, 0.1d, bc);
	jedis.zadd(bfoo, 2d, ba);

	Set<Tuple> brange = jedis.zrevrangeByScoreWithScores(bfoo, 2d, 0d);

	Set<Tuple> bexpected = new LinkedHashSet<Tuple>();
	bexpected.add(new Tuple(bc, 0.1d));
	bexpected.add(new Tuple(ba, 2d));

	assertEquals(bexpected, brange);

	brange = jedis.zrevrangeByScoreWithScores(bfoo, 2d, 0d, 0, 1);

	bexpected = new LinkedHashSet<Tuple>();
	bexpected.add(new Tuple(ba, 2d));

	assertEquals(bexpected, brange);

	brange = jedis.zrevrangeByScoreWithScores(bfoo, 2d, 0d, 1, 1);

	bexpected = new LinkedHashSet<Tuple>();
	bexpected.add(new Tuple(bc, 0.1d));

	assertEquals(bexpected, brange);
    }

    @Test
    public void zremrangeByRank() {
	jedis.zadd("foo", 1d, "a");
	jedis.zadd("foo", 10d, "b");
	jedis.zadd("foo", 0.1d, "c");
	jedis.zadd("foo", 2d, "a");

	long result = jedis.zremrangeByRank("foo", 0, 0);

	assertEquals(1, result);

	Set<String> expected = new LinkedHashSet<String>();
	expected.add("a");
	expected.add("b");

	assertEquals(expected, jedis.zrange("foo", 0, 100));

	// Binary
	jedis.zadd(bfoo, 1d, ba);
	jedis.zadd(bfoo, 10d, bb);
	jedis.zadd(bfoo, 0.1d, bc);
	jedis.zadd(bfoo, 2d, ba);

	long bresult = jedis.zremrangeByRank(bfoo, 0, 0);

	assertEquals(1, bresult);

	Set<byte[]> bexpected = new LinkedHashSet<byte[]>();
	bexpected.add(ba);
	bexpected.add(bb);

	assertEquals(bexpected, jedis.zrange(bfoo, 0, 100));

    }

    @Test
    public void zremrangeByScore() {
	jedis.zadd("foo", 1d, "a");
	jedis.zadd("foo", 10d, "b");
	jedis.zadd("foo", 0.1d, "c");
	jedis.zadd("foo", 2d, "a");

	long result = jedis.zremrangeByScore("foo", 0, 2);

	assertEquals(2, result);

	Set<String> expected = new LinkedHashSet<String>();
	expected.add("b");

	assertEquals(expected, jedis.zrange("foo", 0, 100));

	// Binary
	jedis.zadd(bfoo, 1d, ba);
	jedis.zadd(bfoo, 10d, bb);
	jedis.zadd(bfoo, 0.1d, bc);
	jedis.zadd(bfoo, 2d, ba);

	long bresult = jedis.zremrangeByScore(bfoo, 0, 2);

	assertEquals(2, bresult);

	Set<byte[]> bexpected = new LinkedHashSet<byte[]>();
	bexpected.add(bb);

	assertEquals(bexpected, jedis.zrange(bfoo, 0, 100));
    }
    
    @Test
    public void zremrangeByLex() {
	jedis.zadd("foo", 1, "a");
	jedis.zadd("foo", 1, "b");
	jedis.zadd("foo", 1, "c");
	jedis.zadd("foo", 1, "aa");

	long result = jedis.zremrangeByLex("foo", "[aa", "(c");

	assertEquals(2, result);

	Set<String> expected = new LinkedHashSet<String>();
	expected.add("a");
	expected.add("c");

	assertEquals(expected, jedis.zrangeByLex("foo", "-", "+"));
    }
    
    @Test
    public void zremrangeByLexBinary() {
	jedis.zadd(bfoo, 1, ba);
	jedis.zadd(bfoo, 1, bc);
	jedis.zadd(bfoo, 1, bb);
	
	long bresult = jedis.zremrangeByLex(bfoo, bInclusiveB, bExclusiveC);
	
	assertEquals(1, bresult);
	
	Set<byte[]> bexpected = new LinkedHashSet<byte[]>();
	bexpected.add(ba);
	bexpected.add(bc);
	
	assertEquals(bexpected, jedis.zrangeByLex(bfoo, bLexMinusInf, bLexPlusInf));
    }

    @Test
    public void zunionstore() {
	jedis.zadd("foo", 1, "a");
	jedis.zadd("foo", 2, "b");
	jedis.zadd("bar", 2, "a");
	jedis.zadd("bar", 2, "b");

	long result = jedis.zunionstore("dst", "foo", "bar");

	assertEquals(2, result);

	Set<Tuple> expected = new LinkedHashSet<Tuple>();
	expected.add(new Tuple("b", new Double(4)));
	expected.add(new Tuple("a", new Double(3)));

	assertEquals(expected, jedis.zrangeWithScores("dst", 0, 100));

	// Binary
	jedis.zadd(bfoo, 1, ba);
	jedis.zadd(bfoo, 2, bb);
	jedis.zadd(bbar, 2, ba);
	jedis.zadd(bbar, 2, bb);

	long bresult = jedis.zunionstore(SafeEncoder.encode("dst"), bfoo, bbar);

	assertEquals(2, bresult);

	Set<Tuple> bexpected = new LinkedHashSet<Tuple>();
	bexpected.add(new Tuple(bb, new Double(4)));
	bexpected.add(new Tuple(ba, new Double(3)));

	assertEquals(bexpected,
		jedis.zrangeWithScores(SafeEncoder.encode("dst"), 0, 100));
    }

    @Test
    public void zunionstoreParams() {
	jedis.zadd("foo", 1, "a");
	jedis.zadd("foo", 2, "b");
	jedis.zadd("bar", 2, "a");
	jedis.zadd("bar", 2, "b");

	ZParams params = new ZParams();
	params.weights(2, 2.5);
	params.aggregate(ZParams.Aggregate.SUM);
	long result = jedis.zunionstore("dst", params, "foo", "bar");

	assertEquals(2, result);

	Set<Tuple> expected = new LinkedHashSet<Tuple>();
	expected.add(new Tuple("b", new Double(9)));
	expected.add(new Tuple("a", new Double(7)));

	assertEquals(expected, jedis.zrangeWithScores("dst", 0, 100));

	// Binary
	jedis.zadd(bfoo, 1, ba);
	jedis.zadd(bfoo, 2, bb);
	jedis.zadd(bbar, 2, ba);
	jedis.zadd(bbar, 2, bb);

	ZParams bparams = new ZParams();
	bparams.weights(2, 2.5);
	bparams.aggregate(ZParams.Aggregate.SUM);
	long bresult = jedis.zunionstore(SafeEncoder.encode("dst"), bparams,
		bfoo, bbar);

	assertEquals(2, bresult);

	Set<Tuple> bexpected = new LinkedHashSet<Tuple>();
	bexpected.add(new Tuple(bb, new Double(9)));
	bexpected.add(new Tuple(ba, new Double(7)));

	assertEquals(bexpected,
		jedis.zrangeWithScores(SafeEncoder.encode("dst"), 0, 100));
    }

    @Test
    public void zinterstore() {
	jedis.zadd("foo", 1, "a");
	jedis.zadd("foo", 2, "b");
	jedis.zadd("bar", 2, "a");

	long result = jedis.zinterstore("dst", "foo", "bar");

	assertEquals(1, result);

	Set<Tuple> expected = new LinkedHashSet<Tuple>();
	expected.add(new Tuple("a", new Double(3)));

	assertEquals(expected, jedis.zrangeWithScores("dst", 0, 100));

	// Binary
	jedis.zadd(bfoo, 1, ba);
	jedis.zadd(bfoo, 2, bb);
	jedis.zadd(bbar, 2, ba);

	long bresult = jedis.zinterstore(SafeEncoder.encode("dst"), bfoo, bbar);

	assertEquals(1, bresult);

	Set<Tuple> bexpected = new LinkedHashSet<Tuple>();
	bexpected.add(new Tuple(ba, new Double(3)));

	assertEquals(bexpected,
		jedis.zrangeWithScores(SafeEncoder.encode("dst"), 0, 100));
    }

    @Test
    public void zintertoreParams() {
	jedis.zadd("foo", 1, "a");
	jedis.zadd("foo", 2, "b");
	jedis.zadd("bar", 2, "a");

	ZParams params = new ZParams();
	params.weights(2, 2.5);
	params.aggregate(ZParams.Aggregate.SUM);
	long result = jedis.zinterstore("dst", params, "foo", "bar");

	assertEquals(1, result);

	Set<Tuple> expected = new LinkedHashSet<Tuple>();
	expected.add(new Tuple("a", new Double(7)));

	assertEquals(expected, jedis.zrangeWithScores("dst", 0, 100));

	// Binary
	jedis.zadd(bfoo, 1, ba);
	jedis.zadd(bfoo, 2, bb);
	jedis.zadd(bbar, 2, ba);

	ZParams bparams = new ZParams();
	bparams.weights(2, 2.5);
	bparams.aggregate(ZParams.Aggregate.SUM);
	long bresult = jedis.zinterstore(SafeEncoder.encode("dst"), bparams,
		bfoo, bbar);

	assertEquals(1, bresult);

	Set<Tuple> bexpected = new LinkedHashSet<Tuple>();
	bexpected.add(new Tuple(ba, new Double(7)));

	assertEquals(bexpected,
		jedis.zrangeWithScores(SafeEncoder.encode("dst"), 0, 100));
    }

    @Test
    public void tupleCompare() {
	Tuple t1 = new Tuple("foo", 1d);
	Tuple t2 = new Tuple("bar", 2d);

	assertEquals(-1, t1.compareTo(t2));
	assertEquals(1, t2.compareTo(t1));
	assertEquals(0, t2.compareTo(t2));
    }

    @Test
    public void zscan() {
	jedis.zadd("foo", 1, "a");
	jedis.zadd("foo", 2, "b");

	ScanResult<Tuple> result = jedis.zscan("foo", SCAN_POINTER_START);

	assertEquals(SCAN_POINTER_START, result.getCursor());
	assertFalse(result.getResult().isEmpty());
	
	// binary
	jedis.zadd(bfoo, 1, ba);
	jedis.zadd(bfoo, 1, bb);
	
	ScanResult<Tuple> bResult = jedis.zscan(bfoo, SCAN_POINTER_START_BINARY);

	assertArrayEquals(SCAN_POINTER_START_BINARY, bResult.getCursorAsBytes());
	assertFalse(bResult.getResult().isEmpty());
    }

    @Test
    public void zscanMatch() {
	ScanParams params = new ScanParams();
	params.match("a*");

	jedis.zadd("foo", 2, "b");
	jedis.zadd("foo", 1, "a");
	jedis.zadd("foo", 11, "aa");
	ScanResult<Tuple> result = jedis.zscan("foo", SCAN_POINTER_START, params);

	assertEquals(SCAN_POINTER_START, result.getCursor());
	assertFalse(result.getResult().isEmpty());
	
	// binary
	params = new ScanParams();
	params.match(bbarstar);

	jedis.zadd(bfoo, 2, bbar1);
	jedis.zadd(bfoo, 1, bbar2);
	jedis.zadd(bfoo, 11, bbar3);
	ScanResult<Tuple> bResult = jedis.zscan(bfoo, SCAN_POINTER_START_BINARY, params);

	assertArrayEquals(SCAN_POINTER_START_BINARY, bResult.getCursorAsBytes());
	assertFalse(bResult.getResult().isEmpty());
	
    }

    @Test
    public void zscanCount() {
	ScanParams params = new ScanParams();
	params.count(2);

	jedis.zadd("foo", 1, "a1");
	jedis.zadd("foo", 2, "a2");
	jedis.zadd("foo", 3, "a3");
	jedis.zadd("foo", 4, "a4");
	jedis.zadd("foo", 5, "a5");

	ScanResult<Tuple> result = jedis.zscan("foo", SCAN_POINTER_START, params);

	assertFalse(result.getResult().isEmpty());
	
	// binary
	params = new ScanParams();
	params.count(2);
	
	jedis.zadd(bfoo, 2, bbar1);
	jedis.zadd(bfoo, 1, bbar2);
	jedis.zadd(bfoo, 11, bbar3);
	
	ScanResult<Tuple> bResult = jedis.zscan(bfoo, SCAN_POINTER_START_BINARY, params);

	assertFalse(bResult.getResult().isEmpty());
    }
}<|MERGE_RESOLUTION|>--- conflicted
+++ resolved
@@ -22,18 +22,15 @@
     final byte[] ba = { 0x0A };
     final byte[] bb = { 0x0B };
     final byte[] bc = { 0x0C };
-<<<<<<< HEAD
     final byte[] bInclusiveB = { 0x5B, 0x0B }; 
     final byte[] bExclusiveC = { 0x28, 0x0C }; 
     final byte[] bLexMinusInf = { 0x2D };
     final byte[] bLexPlusInf = { 0x2B };
-=======
     
     final byte[] bbar1 = { 0x05, 0x06, 0x07, 0x08, 0x0A };
     final byte[] bbar2 = { 0x05, 0x06, 0x07, 0x08, 0x0B };
     final byte[] bbar3 = { 0x05, 0x06, 0x07, 0x08, 0x0C };
     final byte[] bbarstar = { 0x05, 0x06, 0x07, 0x08, '*' };
->>>>>>> 36810dfc
 
     @Test
     public void zadd() {

package redis.clients.jedis.tests.commands;

import org.hamcrest.CoreMatchers;
import org.hamcrest.core.CombinableMatcher;
import org.junit.Test;
<<<<<<< HEAD
=======

import redis.clients.jedis.BinaryJedis;
>>>>>>> 51a4bf9a
import redis.clients.jedis.exceptions.JedisDataException;
import redis.clients.util.SafeEncoder;

import java.util.ArrayList;
import java.util.List;

import static org.hamcrest.CoreMatchers.both;
import static org.hamcrest.CoreMatchers.equalTo;
import static org.hamcrest.CoreMatchers.hasItem;

public class ScriptingCommandsTest extends JedisCommandTestBase {

    @SuppressWarnings("unchecked")
    @Test
    public void evalMultiBulk() {
	String script = "return {KEYS[1],KEYS[2],ARGV[1],ARGV[2],ARGV[3]}";
	List<String> keys = new ArrayList<String>();
	keys.add("key1");
	keys.add("key2");

	List<String> args = new ArrayList<String>();
	args.add("first");
	args.add("second");
	args.add("third");

	List<String> response = (List<String>) jedis.eval(script, keys, args);

	assertEquals(5, response.size());
	assertEquals("key1", response.get(0));
	assertEquals("key2", response.get(1));
	assertEquals("first", response.get(2));
	assertEquals("second", response.get(3));
	assertEquals("third", response.get(4));
    }

    @SuppressWarnings("unchecked")
    @Test
    public void evalMultiBulkWithBinaryJedis() {
	String script = "return {KEYS[1],KEYS[2],ARGV[1],ARGV[2],ARGV[3]}";
	List<byte[]> keys = new ArrayList<byte[]>();
	keys.add("key1".getBytes());
	keys.add("key2".getBytes());

	List<byte[]> args = new ArrayList<byte[]>();
	args.add("first".getBytes());
	args.add("second".getBytes());
	args.add("third".getBytes());

	BinaryJedis binaryJedis = new BinaryJedis(hnp.getHost(), hnp.getPort(),
		500);
	binaryJedis.connect();
	binaryJedis.auth("foobared");

	List<byte[]> responses = (List<byte[]>) binaryJedis.eval(
		script.getBytes(), keys, args);
	assertEquals(5, responses.size());
	assertEquals("key1", new String(responses.get(0)));
	assertEquals("key2", new String(responses.get(1)));
	assertEquals("first", new String(responses.get(2)));
	assertEquals("second", new String(responses.get(3)));
	assertEquals("third", new String(responses.get(4)));
    }

    @Test
    public void evalBulk() {
	String script = "return KEYS[1]";
	List<String> keys = new ArrayList<String>();
	keys.add("key1");

	List<String> args = new ArrayList<String>();
	args.add("first");

	String response = (String) jedis.eval(script, keys, args);

	assertEquals("key1", response);
    }

    @Test
    public void evalInt() {
	String script = "return 2";
	List<String> keys = new ArrayList<String>();
	keys.add("key1");

	Long response = (Long) jedis
		.eval(script, keys, new ArrayList<String>());

	assertEquals(new Long(2), response);
    }

    @Test
    public void evalNestedLists() {
	String script = "return { {KEYS[1]} , {2} }";
	List<?> results = (List<?>) jedis.eval(script, 1, "key1");

	assertThat((List<String>) results.get(0), listWithItem("key1"));
	assertThat((List<Long>) results.get(1), listWithItem(2L));
    }

    @Test
    public void evalNoArgs() {
	String script = "return KEYS[1]";
	List<String> keys = new ArrayList<String>();
	keys.add("key1");
	String response = (String) jedis.eval(script, keys,
		new ArrayList<String>());

	assertEquals("key1", response);
    }

    @Test
    public void evalsha() {
	jedis.set("foo", "bar");
	jedis.eval("return redis.call('get','foo')");
	String result = (String) jedis
		.evalsha("6b1bf486c81ceb7edf3c093f4c48582e38c0e791");

	assertEquals("bar", result);
    }

    @Test(expected = JedisDataException.class)
    public void evalshaShaNotFound() {
	jedis.evalsha("ffffffffffffffffffffffffffffffffffffffff");
    }

    @Test
    public void scriptFlush() {
	jedis.set("foo", "bar");
	jedis.eval("return redis.call('get','foo')");
	jedis.scriptFlush();
	assertFalse(jedis
		.scriptExists("6b1bf486c81ceb7edf3c093f4c48582e38c0e791"));
    }

    @Test
    public void scriptExists() {
	jedis.scriptLoad("return redis.call('get','foo')");
	List<Boolean> exists = jedis.scriptExists(
		"ffffffffffffffffffffffffffffffffffffffff",
		"6b1bf486c81ceb7edf3c093f4c48582e38c0e791");
	assertFalse(exists.get(0));
	assertTrue(exists.get(1));
    }

    @Test
    public void scriptExistsBinary() {
	jedis.scriptLoad(SafeEncoder.encode("return redis.call('get','foo')"));
	List<Long> exists = jedis.scriptExists(
		SafeEncoder.encode("ffffffffffffffffffffffffffffffffffffffff"),
		SafeEncoder.encode("6b1bf486c81ceb7edf3c093f4c48582e38c0e791"));
	assertEquals(new Long(0), exists.get(0));
	assertEquals(new Long(1), exists.get(1));
    }

    @Test
    public void scriptLoad() {
	jedis.scriptLoad("return redis.call('get','foo')");
	assertTrue(jedis
		.scriptExists("6b1bf486c81ceb7edf3c093f4c48582e38c0e791"));
    }

    @Test
    public void scriptLoadBinary() {
	jedis.scriptLoad(SafeEncoder.encode("return redis.call('get','foo')"));
	List<Long> exists = jedis.scriptExists(SafeEncoder
		.encode("6b1bf486c81ceb7edf3c093f4c48582e38c0e791"));
	assertEquals(new Long(1), exists.get(0));
    }

    @Test
    public void scriptKill() {
	try {
	    jedis.scriptKill();
	} catch (JedisDataException e) {
	    assertTrue(e.getMessage().contains(
		    "No scripts in execution right now."));
	}
    }

    @Test
    public void scriptEvalReturnNullValues() {
	String script = "return {KEYS[1],KEYS[2],ARGV[1],ARGV[2]}";
<<<<<<< HEAD
	List<String> results = (List<String>) jedis.eval(script, 2, "key1", "key2", "1", "2");
	assertEquals("key1", results.get(0));
	assertEquals("key2", results.get(1));
	assertEquals("1", results.get(2));
	assertEquals("2", results.get(3));
=======
	List<String> results = (List<String>) jedis.eval(script, 2, "key1",
		"key2", "1", "2");
	assertEquals(results.get(0), "key1");
	assertEquals(results.get(1), "key2");
	assertEquals(results.get(2), "1");
	assertEquals(results.get(3), "2");
>>>>>>> 51a4bf9a
    }

    @Test
    public void scriptEvalShaReturnNullValues() {
	String script = "return {KEYS[1],KEYS[2],ARGV[1],ARGV[2]}";
	String sha = jedis.scriptLoad(script);
<<<<<<< HEAD
	List<String> results = (List<String>) jedis.evalsha(sha, 2, "key1", "key2", "1", "2");
	assertEquals("key1", results.get(0));
	assertEquals("key2", results.get(1));
	assertEquals("1", results.get(2));
	assertEquals("2", results.get(3));
    }

    private <T> CombinableMatcher<List<T>> listWithItem(T expected) {
	return both(CoreMatchers.<List<T>>instanceOf(List.class)).and(hasItem(equalTo(expected)));
    }
}
=======
	List<String> results = (List<String>) jedis.evalsha(sha, 2, "key1",
		"key2", "1", "2");
	assertEquals(results.get(0), "key1");
	assertEquals(results.get(1), "key2");
	assertEquals(results.get(2), "1");
	assertEquals(results.get(3), "2");

    }
}
>>>>>>> 51a4bf9a
<|MERGE_RESOLUTION|>--- conflicted
+++ resolved
@@ -3,11 +3,8 @@
 import org.hamcrest.CoreMatchers;
 import org.hamcrest.core.CombinableMatcher;
 import org.junit.Test;
-<<<<<<< HEAD
-=======
 
 import redis.clients.jedis.BinaryJedis;
->>>>>>> 51a4bf9a
 import redis.clients.jedis.exceptions.JedisDataException;
 import redis.clients.util.SafeEncoder;
 
@@ -189,27 +186,17 @@
     @Test
     public void scriptEvalReturnNullValues() {
 	String script = "return {KEYS[1],KEYS[2],ARGV[1],ARGV[2]}";
-<<<<<<< HEAD
 	List<String> results = (List<String>) jedis.eval(script, 2, "key1", "key2", "1", "2");
 	assertEquals("key1", results.get(0));
 	assertEquals("key2", results.get(1));
 	assertEquals("1", results.get(2));
 	assertEquals("2", results.get(3));
-=======
-	List<String> results = (List<String>) jedis.eval(script, 2, "key1",
-		"key2", "1", "2");
-	assertEquals(results.get(0), "key1");
-	assertEquals(results.get(1), "key2");
-	assertEquals(results.get(2), "1");
-	assertEquals(results.get(3), "2");
->>>>>>> 51a4bf9a
     }
 
     @Test
     public void scriptEvalShaReturnNullValues() {
 	String script = "return {KEYS[1],KEYS[2],ARGV[1],ARGV[2]}";
 	String sha = jedis.scriptLoad(script);
-<<<<<<< HEAD
 	List<String> results = (List<String>) jedis.evalsha(sha, 2, "key1", "key2", "1", "2");
 	assertEquals("key1", results.get(0));
 	assertEquals("key2", results.get(1));
@@ -220,15 +207,4 @@
     private <T> CombinableMatcher<List<T>> listWithItem(T expected) {
 	return both(CoreMatchers.<List<T>>instanceOf(List.class)).and(hasItem(equalTo(expected)));
     }
-}
-=======
-	List<String> results = (List<String>) jedis.evalsha(sha, 2, "key1",
-		"key2", "1", "2");
-	assertEquals(results.get(0), "key1");
-	assertEquals(results.get(1), "key2");
-	assertEquals(results.get(2), "1");
-	assertEquals(results.get(3), "2");
-
-    }
-}
->>>>>>> 51a4bf9a
+}
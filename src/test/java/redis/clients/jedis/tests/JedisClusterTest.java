--- conflicted
+++ resolved
@@ -15,16 +15,8 @@
 import redis.clients.jedis.HostAndPort;
 import redis.clients.jedis.Jedis;
 import redis.clients.jedis.JedisCluster;
-<<<<<<< HEAD
 import redis.clients.jedis.exceptions.*;
-=======
-import redis.clients.jedis.exceptions.JedisAskDataException;
-import redis.clients.jedis.exceptions.JedisClusterException;
-import redis.clients.jedis.exceptions.JedisClusterMaxRedirectionsException;
-import redis.clients.jedis.exceptions.JedisException;
-import redis.clients.jedis.exceptions.JedisMovedDataException;
 import redis.clients.jedis.tests.utils.JedisClusterTestUtil;
->>>>>>> 74b527d6
 import redis.clients.util.JedisClusterCRC16;
 
 public class JedisClusterTest extends Assert {
@@ -325,7 +317,7 @@
 	node2.clusterSetSlotStable(slot51);
 	assertEquals("foo", jc.get("51"));
     }
-    
+
     private static String getNodeServingSlotRange(String infoOutput) {
 	// f4f3dc4befda352a4e0beccf29f5e8828438705d 127.0.0.1:7380 master - 0 1394372400827 0 connected 5461-10922
 	for (String infoLine : infoOutput.split("\n")) {
@@ -350,43 +342,22 @@
 	return null;
     }
 
-<<<<<<< HEAD
-    @Test(expected = JedisConnectionException.class)
-    public void testIfPoolConfigAppliesToClusterPools() {
-        GenericObjectPoolConfig config = new GenericObjectPoolConfig();
-        config.setMaxTotal(0);
-        config.setMaxWaitMillis(2000);
-        Set<HostAndPort> jedisClusterNode = new HashSet<HostAndPort>();
-        jedisClusterNode.add(new HostAndPort("127.0.0.1", 7379));
-        JedisCluster jc = new JedisCluster(jedisClusterNode, config);
-        jc.set("52", "poolTestValue");
-    }
-
-    private void waitForClusterReady() throws InterruptedException {
-	boolean clusterOk = false;
-	while (!clusterOk) {
-	    if (node1.clusterInfo().split("\n")[0].contains("ok")
-		    && node2.clusterInfo().split("\n")[0].contains("ok")
-		    && node3.clusterInfo().split("\n")[0].contains("ok")) {
-		clusterOk = true;
-=======
     private List<Integer> getSlotsBeingMigrated(String infoLine) {
-	List<Integer> inconsistentSlots = new ArrayList<Integer>();
-	
-	String[] splitted = infoLine.split(" ");
-	
-	if (splitted.length > 8) {
-	    for (int index = 8 ; index < splitted.length ; index++) {
-		String info = splitted[index];
-		Integer slot = getSlotFromMigrationInfo(info);
-		if (slot != null) {
-		    inconsistentSlots.add(slot);
-		}
->>>>>>> 74b527d6
-	    }
-	}
-	
-	return inconsistentSlots;
+        List<Integer> inconsistentSlots = new ArrayList<Integer>();
+
+        String[] splitted = infoLine.split(" ");
+
+        if (splitted.length > 8) {
+            for (int index = 8 ; index < splitted.length ; index++) {
+                String info = splitted[index];
+                Integer slot = getSlotFromMigrationInfo(info);
+                if (slot != null) {
+                    inconsistentSlots.add(slot);
+                }
+            }
+        }
+
+        return inconsistentSlots;
     }
     
     private Integer getSlotFromMigrationInfo(String info) {
